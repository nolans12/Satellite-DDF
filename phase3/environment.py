--- conflicted
+++ resolved
@@ -169,7 +169,6 @@
             print(f'Collecting Measurements Time: {time.time() - s:.2f}')
 
             if self._config.estimator is sim_config.Estimators.FEDERATED:
-<<<<<<< HEAD
                 print('Federated Processing...')
                 s = time.time()
                 # Have the sensing satellites send their measurements to the fusion satellites
@@ -182,33 +181,16 @@
                     self.process_fusion_measurements()
                 else:
                     print('No processing done, perfect data')
-=======
-
-                # Have the sensing satellites send their measurements to the fusion satellites
-                self.transport_measurements_to_fusion()
-
-                if self._config.do_ekfs:
-                    # Have the fusion satellites process their measurements
-                    self.process_fusion_measurements()
-                else:
->>>>>>> f4021b12
                     # Give the fusion satellites perfect data
                     self.perfect_target_data()
 
                 # Only update custodies and bounties every plan time
                 if self.time.value % self._config.plan_horizon_m == 0:
                     print("Planning...")
-<<<<<<< HEAD
                     # Update custodies and fuse throughout fusion layer
                     self.update_custodies_and_fuse()
 
                     print('Updating Bounties...')
-=======
-
-                    # Update custodies and fuse throughout fusion layer
-                    self.update_custodies_and_fuse()
-
->>>>>>> f4021b12
                     # Process the bounties queued on the network
                     self.update_bounties()
 
@@ -276,17 +258,10 @@
         # - Returns a dictionary mapping from targetID to the closest fusion satellite
         # custody_assignments = self.closest_fusion_custody(target_estimates)
         custody_assignments = self.short_horizon_custody(
-<<<<<<< HEAD
             target_estimates, u.Quantity(self._config.plan_horizon_m, u.minute), 5
         )
         # custody_assignments = self.short_horizon_a_star(
         #     target_estimates, u.Quantity(self._config.plan_horizon_m, u.minute), 5
-=======
-            target_estimates, self._config.plan_horizon_m * u.minute, 5
-        )
-        # custody_assignments = self.short_horizon_a_star(
-        #     target_estimates, self._config.plan_horizon_m * u.minute, 5
->>>>>>> f4021b12
         # )
 
         # CUSTODY HANDOFF:
