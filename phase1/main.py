# Import pre-definied libraries
from import_libraries import *

# Import classes
from satelliteClass import satellite
from targetClass import boat_target, HGV_target
from environmentClass import environment
from estimatorClass import centralEstimator, localEstimator
from sensorClass import sensor
from commClass import comms

if __name__ == "__main__":

### DEFINE THE SATELLITE OBJECTS:
    # Define a sensor model:
<<<<<<< HEAD
#     sens1 = sensor(name = 'Sensor 1', fov = 115, sensorError = np.array([1, 1]), detectError= 0.05, resolution = 720)
#     sens2 = sensor(name = 'Sensor 2', fov = 100, sensorError = np.array([1, 1]), detectError= 0.05, resolution = 720)

#     # Define targets for the satellites to track:
#     # TODO: should we just make the satellite track any target it can see?
#     targetIDs = [1,2]

#     # Define local estimators:
#     local1 = localEstimator(targetIDs = targetIDs)
#     local2 = localEstimator(targetIDs = targetIDs)
#     central = centralEstimator(targetIDs = targetIDs) # TODO: why not just make centralized always do all targets? since it is the baseline?

#     # Define the satellites:
#     sat1 = satellite(name = 'Sat1', sensor = sens1, targetIDs=targetIDs, estimator = local1, a = Earth.R + 1000 * u.km, ecc = 0, inc = 90, raan = -45, argp = 50, nu = 0, color='b')
#     sat2 = satellite(name = 'Sat2', sensor = sens2, targetIDs=targetIDs, estimator = local2, a = Earth.R + 1000 * u.km, ecc = 0, inc = 90, raan = -45, argp = 50, nu = 0, color='r')
    
#     sats = [sat1]#, sat2]
=======
    sens1 = sensor(name = 'Sensor 1', fov = 115, bearingsError = np.array([0.1, 0.1]), rangeError = 0.1, detectChance= 0, resolution = 720)
    sens2 = sensor(name = 'Sensor 2', fov = 115, bearingsError = np.array([0.5, 0.5]), rangeError = 0.5, detectChance= 0, resolution = 720)

    # Define targets for the satellites to track:
    targetIDs = [1]

    # Define estimators:
    local1 = localEstimator(targetIDs = targetIDs)
    local2 = localEstimator(targetIDs = targetIDs)
    central = centralEstimator(targetIDs = targetIDs) 

    # Define the satellites:
    sat1 = satellite(name = 'Sat1', sensor = sens1, targetIDs=targetIDs, estimator = local1, a = Earth.R + 1000 * u.km, ecc = 0, inc = 90, raan = 0, argp = 80, nu = 0, color='b')
    sat2 = satellite(name = 'Sat2', sensor = sens2, targetIDs=targetIDs, estimator = local2, a = Earth.R + 1000 * u.km, ecc = 0, inc = 90, raan = -90, argp = 80, nu = 0, color='r')

    sats = [sat1, sat2]
>>>>>>> 5efea583

# # DEFINE THE TARGET OBJECTS:
#     targ1 = boat_target(name = 'Targ1', targetID=1, r = np.array([6378, 0, 0, 0, 0, 0]),color = 'k')
#     targ2 = HGV_target(name = 'Targ2', targetID=2, X = [3, 0.1, 0, 6378, 0, 0.1], color = 'r')
     
#     targs = [targ1, targ2]

<<<<<<< HEAD
# # Define the communication network:
#     commNet = comms(sats, range = 5000 * u.km, displayStruct = True)

# # Create an environment instance:
#     env = environment(sats, targs, commNet, central)
=======
# Define the communication network:
    comms = comms(sats, maxNeighbors = 3, maxRange = 5000*u.km, minRange = 500*u.km, displayStruct = True)

# Create an environment instance:
    env = environment(sats, targs, comms, central)

# Simulate the satellites through a vector of time:
    time_vec = np.linspace(0, 10, 61) * u.minute
    env.simulate(time_vec, display = True)
>>>>>>> 5efea583

# # Simulate the satellites through a vector of time:
#     time_vec = np.linspace(0, 20, 21) * u.minute
#     env.simulate(time_vec, display = True)

# # Save the gif:
#     env.render_gif(fileName = 'satellite_simulation.gif', fps = 5)


### CLUSTER SIM BELOW:

<<<<<<< HEAD
# DEFINE THE SATELLITE OBJECTS:

    # Define a sensor model:
    sens1_1 = sensor(name = 'Sensor 1.1', fov = 115, sensorError = np.array([1, 1]), detectError= 0.05, resolution = 720)
    sens1_2 = sensor(name = 'Sensor 1.2', fov = 115, sensorError = np.array([1, 1]), detectError= 0.05, resolution = 720)
    sens1_3 = sensor(name = 'Sensor 1.3', fov = 115, sensorError = np.array([1, 1]), detectError= 0.05, resolution = 720)
    sens1_4 = sensor(name = 'Sensor 1.4', fov = 115, sensorError = np.array([1, 1]), detectError= 0.05, resolution = 720)

    sens2_1 = sensor(name = 'Sensor 2.1', fov = 100, sensorError = np.array([1, 1]), detectError= 0.05, resolution = 720)
    sens2_2 = sensor(name = 'Sensor 2.2', fov = 100, sensorError = np.array([1, 1]), detectError= 0.05, resolution = 720)
    sens2_3 = sensor(name = 'Sensor 2.3', fov = 100, sensorError = np.array([1, 1]), detectError= 0.05, resolution = 720)
    sens2_4 = sensor(name = 'Sensor 2.4', fov = 100, sensorError = np.array([1, 1]), detectError= 0.05, resolution = 720)
    
    # Define targets for the satellites to track:
    # TODO: should we just make the satellite track any target it can see?
    targetIDs = [1]
=======
#     # Define a sensor model:
#     sens1_1 = sensor(name = 'Sensor 1.1', fov = 115, bearingsError = np.array([0.5, 0.5]), rangeError = 0.5, detectChance= 0.05, resolution = 720)
#     sens1_2 = sensor(name = 'Sensor 1.2', fov = 115, bearingsError = np.array([0.5, 0.5]), rangeError = 0.5, detectChance= 0.05, resolution = 720)
#     sens1_3 = sensor(name = 'Sensor 1.3', fov = 115, bearingsError = np.array([0.5, 0.5]), rangeError = 0.5, detectChance= 0.05, resolution = 720)
#     sens1_4 = sensor(name = 'Sensor 1.4', fov = 115, bearingsError = np.array([0.5, 0.5]), rangeError = 0.5, detectChance= 0.05, resolution = 720)

#     sens2_1 = sensor(name = 'Sensor 2.1', fov = 100, bearingsError = np.array([0.5, 0.5]), rangeError = 0.5, detectChance= 0.05, resolution = 720)
#     sens2_2 = sensor(name = 'Sensor 2.2', fov = 100, bearingsError = np.array([0.5, 0.5]), rangeError = 0.5, detectChance= 0.05, resolution = 720)
#     sens2_3 = sensor(name = 'Sensor 2.3', fov = 100, bearingsError = np.array([0.5, 0.5]), rangeError = 0.5, detectChance= 0.05, resolution = 720)
#     sens2_4 = sensor(name = 'Sensor 2.4', fov = 100, bearingsError = np.array([0.5, 0.5]), rangeError = 0.5, detectChance= 0.05, resolution = 720)
    
#     # Define targets for the satellites to track:
#     targetIDs = [1]
>>>>>>> 5efea583


    # Define local estimators:
    local1_1 = localEstimator(targetIDs = targetIDs)
    local1_2 = localEstimator(targetIDs = targetIDs)
    local1_3 = localEstimator(targetIDs = targetIDs)
    local1_4 = localEstimator(targetIDs = targetIDs)
    
    local2_1 = localEstimator(targetIDs = targetIDs)
    local2_2 = localEstimator(targetIDs = targetIDs)
    local2_3 = localEstimator(targetIDs = targetIDs)
    local2_4 = localEstimator(targetIDs = targetIDs)

    # Central Estimator:
    central = centralEstimator(targetIDs = targetIDs) 
    
    ## Cluster 1: Polar orbits:
    sat1_1 = satellite(name = 'Sat1', sensor = sens1_1, targetIDs=targetIDs, estimator = local1_1, a = Earth.R + 1000 * u.km, ecc = 0, inc = 90, raan = -45, argp = -90, nu = 0, color='b')
    sat1_2 = satellite(name = 'Sat2', sensor = sens1_2, targetIDs=targetIDs, estimator = local1_2, a = Earth.R + 1000 * u.km, ecc = 0, inc = 90, raan = -45, argp = -70, nu = 0, color='b')
    sat1_3 = satellite(name = 'Sat3', sensor = sens1_3, targetIDs=targetIDs, estimator = local1_3, a = Earth.R + 1000 * u.km, ecc = 0, inc = 90, raan = -45, argp = -50, nu = 0, color='b')
    sat1_4 = satellite(name = 'Sat4', sensor = sens1_4, targetIDs=targetIDs, estimator = local1_4, a = Earth.R + 1000 * u.km, ecc = 0, inc = 90, raan = -45, argp = -30, nu = 0, color='b')

    ## Cluster 2: Equatorial orbits:
    sat2_1 = satellite(name = 'Sat5', sensor = sens2_1, targetIDs=targetIDs, estimator = local2_1, a = Earth.R + 1000 * u.km, ecc = 0, inc = 0, raan = 0, argp = -180, nu = 0, color='r')
    sat2_2 = satellite(name = 'Sat6', sensor = sens2_2, targetIDs=targetIDs, estimator = local2_2, a = Earth.R + 1000 * u.km, ecc = 0, inc = 0, raan = 0, argp = -160, nu = 0, color='r')
    sat2_3 = satellite(name = 'Sat7', sensor = sens2_3, targetIDs=targetIDs, estimator = local2_3, a = Earth.R + 1000 * u.km, ecc = 0, inc = 0, raan = 0, argp = -140, nu = 0, color='r')
    sat2_4 = satellite(name = 'Sat8', sensor = sens2_4, targetIDs=targetIDs, estimator = local2_4, a = Earth.R + 1000 * u.km, ecc = 0, inc = 0, raan = 0, argp = -120, nu = 0, color='r')
    
    sats = [sat1_1, sat1_2, sat1_3, sat1_4, sat2_1, sat2_2, sat2_3, sat2_4]

# DEFINE THE TARGET OBJECTS:
    targ1 = boat_target(name = 'Targ1', targetID=1, r = np.array([6378, 0, 0, 0, 0, 0]),color = 'k')
     
    targs = [targ1]

<<<<<<< HEAD
# Define the communication network:
    comms = comms(sats, range = 5000 * u.km, displayStruct = True)
=======
# # Define the communication network:
#     comms = comms(sats, maxNeighbors = 100, maxRange = 5000*u.km, minRange = 500*u.km, displayStruct = True)
>>>>>>> 5efea583

# Create an environment instance:
    env = environment(sats, targs, comms, central)

<<<<<<< HEAD
# Simulate the satellites through a vector of time:
    time_vec = np.linspace(0, 50, 51) * u.minute
    env.simulate(time_vec, display = True)
=======
# # Simulate the satellites through a vector of time:
#     time_vec = np.linspace(0, 50, 151) * u.minute
#     env.simulate(time_vec, display = True)
>>>>>>> 5efea583

# Save the gif:
    env.render_gif(fileName = 'satellite_simulation.gif', fps = 5)<|MERGE_RESOLUTION|>--- conflicted
+++ resolved
@@ -3,7 +3,7 @@
 
 # Import classes
 from satelliteClass import satellite
-from targetClass import boat_target, HGV_target
+from targetClass import target
 from environmentClass import environment
 from estimatorClass import centralEstimator, localEstimator
 from sensorClass import sensor
@@ -12,57 +12,29 @@
 if __name__ == "__main__":
 
 ### DEFINE THE SATELLITE OBJECTS:
-    # Define a sensor model:
-<<<<<<< HEAD
-#     sens1 = sensor(name = 'Sensor 1', fov = 115, sensorError = np.array([1, 1]), detectError= 0.05, resolution = 720)
-#     sens2 = sensor(name = 'Sensor 2', fov = 100, sensorError = np.array([1, 1]), detectError= 0.05, resolution = 720)
-
-#     # Define targets for the satellites to track:
-#     # TODO: should we just make the satellite track any target it can see?
-#     targetIDs = [1,2]
-
-#     # Define local estimators:
-#     local1 = localEstimator(targetIDs = targetIDs)
-#     local2 = localEstimator(targetIDs = targetIDs)
-#     central = centralEstimator(targetIDs = targetIDs) # TODO: why not just make centralized always do all targets? since it is the baseline?
-
-#     # Define the satellites:
-#     sat1 = satellite(name = 'Sat1', sensor = sens1, targetIDs=targetIDs, estimator = local1, a = Earth.R + 1000 * u.km, ecc = 0, inc = 90, raan = -45, argp = 50, nu = 0, color='b')
-#     sat2 = satellite(name = 'Sat2', sensor = sens2, targetIDs=targetIDs, estimator = local2, a = Earth.R + 1000 * u.km, ecc = 0, inc = 90, raan = -45, argp = 50, nu = 0, color='r')
-    
-#     sats = [sat1]#, sat2]
-=======
     sens1 = sensor(name = 'Sensor 1', fov = 115, bearingsError = np.array([0.1, 0.1]), rangeError = 0.1, detectChance= 0, resolution = 720)
     sens2 = sensor(name = 'Sensor 2', fov = 115, bearingsError = np.array([0.5, 0.5]), rangeError = 0.5, detectChance= 0, resolution = 720)
 
     # Define targets for the satellites to track:
     targetIDs = [1]
 
-    # Define estimators:
+
+    # Define local estimators:
     local1 = localEstimator(targetIDs = targetIDs)
     local2 = localEstimator(targetIDs = targetIDs)
-    central = centralEstimator(targetIDs = targetIDs) 
+    central = centralEstimator(targetIDs = targetIDs) # TODO: why not just make centralized always do all targets? since it is the baseline?
 
     # Define the satellites:
-    sat1 = satellite(name = 'Sat1', sensor = sens1, targetIDs=targetIDs, estimator = local1, a = Earth.R + 1000 * u.km, ecc = 0, inc = 90, raan = 0, argp = 80, nu = 0, color='b')
-    sat2 = satellite(name = 'Sat2', sensor = sens2, targetIDs=targetIDs, estimator = local2, a = Earth.R + 1000 * u.km, ecc = 0, inc = 90, raan = -90, argp = 80, nu = 0, color='r')
+    sat1 = satellite(name = 'Sat1', sensor = sens1, targetIDs=targetIDs, estimator = local1, a = Earth.R + 1000 * u.km, ecc = 0, inc = 90, raan = -45, argp = 45, nu = 0, color='b')
+    sat2 = satellite(name = 'Sat2', sensor = sens2, targetIDs=targetIDs, estimator = local2, a = Earth.R + 1000 * u.km, ecc = 0, inc = 90, raan = -45, argp = 30, nu = 0, color='r')
+    
+    sats = [sat1, sat2]
 
-    sats = [sat1, sat2]
->>>>>>> 5efea583
+    # DEFINE THE TARGET OBJECTS: [name, targetID, cords, heading, speed] 
+    targ1 = target(name = 'Targ1', targetID=1, cords = np.array([0,0,0]), heading=0, speed=100,  color = 'k')
+    targ2 = target(name = 'Targ2', targetID=2, cords = np.array([0,0,200]), heading=90, speed=100,  color = 'r')
+    targs = [targ1, targ2]
 
-# # DEFINE THE TARGET OBJECTS:
-#     targ1 = boat_target(name = 'Targ1', targetID=1, r = np.array([6378, 0, 0, 0, 0, 0]),color = 'k')
-#     targ2 = HGV_target(name = 'Targ2', targetID=2, X = [3, 0.1, 0, 6378, 0, 0.1], color = 'r')
-     
-#     targs = [targ1, targ2]
-
-<<<<<<< HEAD
-# # Define the communication network:
-#     commNet = comms(sats, range = 5000 * u.km, displayStruct = True)
-
-# # Create an environment instance:
-#     env = environment(sats, targs, commNet, central)
-=======
 # Define the communication network:
     comms = comms(sats, maxNeighbors = 3, maxRange = 5000*u.km, minRange = 500*u.km, displayStruct = True)
 
@@ -70,107 +42,75 @@
     env = environment(sats, targs, comms, central)
 
 # Simulate the satellites through a vector of time:
-    time_vec = np.linspace(0, 10, 61) * u.minute
+    time_vec = np.linspace(0, 120, 21) * u.minute
     env.simulate(time_vec, display = True)
->>>>>>> 5efea583
+
+# Save the gif:
+    env.render_gif(fileName = 'satellite_simulation.gif', fps = 5)
+
+
+# ### CLUSTER SIM BELOW:
+
+# # DEFINE THE SATELLITE OBJECTS:
+
+#     # Define a sensor model:
+#     sens1_1 = sensor(name = 'Sensor 1.1', fov = 115, sensorError = np.array([1, 1]), detectError= 0.05, resolution = 720)
+#     sens1_2 = sensor(name = 'Sensor 1.2', fov = 115, sensorError = np.array([1, 1]), detectError= 0.05, resolution = 720)
+#     sens1_3 = sensor(name = 'Sensor 1.3', fov = 115, sensorError = np.array([1, 1]), detectError= 0.05, resolution = 720)
+#     sens1_4 = sensor(name = 'Sensor 1.4', fov = 115, sensorError = np.array([1, 1]), detectError= 0.05, resolution = 720)
+
+#     sens2_1 = sensor(name = 'Sensor 2.1', fov = 100, sensorError = np.array([1, 1]), detectError= 0.05, resolution = 720)
+#     sens2_2 = sensor(name = 'Sensor 2.2', fov = 100, sensorError = np.array([1, 1]), detectError= 0.05, resolution = 720)
+#     sens2_3 = sensor(name = 'Sensor 2.3', fov = 100, sensorError = np.array([1, 1]), detectError= 0.05, resolution = 720)
+#     sens2_4 = sensor(name = 'Sensor 2.4', fov = 100, sensorError = np.array([1, 1]), detectError= 0.05, resolution = 720)
+    
+#     # Define targets for the satellites to track:
+#     # TODO: should we just make the satellite track any target it can see?
+#     targetIDs = [1]
+
+
+#     # Define local estimators:
+#     local1_1 = localEstimator(targetIDs = targetIDs)
+#     local1_2 = localEstimator(targetIDs = targetIDs)
+#     local1_3 = localEstimator(targetIDs = targetIDs)
+#     local1_4 = localEstimator(targetIDs = targetIDs)
+    
+#     local2_1 = localEstimator(targetIDs = targetIDs)
+#     local2_2 = localEstimator(targetIDs = targetIDs)
+#     local2_3 = localEstimator(targetIDs = targetIDs)
+#     local2_4 = localEstimator(targetIDs = targetIDs)
+
+#     # Central Estimator:
+#     central = centralEstimator(targetIDs = targetIDs) 
+    
+#     ## Cluster 1: Polar orbits:
+#     sat1_1 = satellite(name = 'Sat1', sensor = sens1_1, targetIDs=targetIDs, estimator = local1_1, a = Earth.R + 1000 * u.km, ecc = 0, inc = 90, raan = -45, argp = -90, nu = 0, color='b')
+#     sat1_2 = satellite(name = 'Sat2', sensor = sens1_2, targetIDs=targetIDs, estimator = local1_2, a = Earth.R + 1000 * u.km, ecc = 0, inc = 90, raan = -45, argp = -70, nu = 0, color='b')
+#     sat1_3 = satellite(name = 'Sat3', sensor = sens1_3, targetIDs=targetIDs, estimator = local1_3, a = Earth.R + 1000 * u.km, ecc = 0, inc = 90, raan = -45, argp = -50, nu = 0, color='b')
+#     sat1_4 = satellite(name = 'Sat4', sensor = sens1_4, targetIDs=targetIDs, estimator = local1_4, a = Earth.R + 1000 * u.km, ecc = 0, inc = 90, raan = -45, argp = -30, nu = 0, color='b')
+
+#     ## Cluster 2: Equatorial orbits:
+#     sat2_1 = satellite(name = 'Sat5', sensor = sens2_1, targetIDs=targetIDs, estimator = local2_1, a = Earth.R + 1000 * u.km, ecc = 0, inc = 0, raan = 0, argp = -180, nu = 0, color='r')
+#     sat2_2 = satellite(name = 'Sat6', sensor = sens2_2, targetIDs=targetIDs, estimator = local2_2, a = Earth.R + 1000 * u.km, ecc = 0, inc = 0, raan = 0, argp = -160, nu = 0, color='r')
+#     sat2_3 = satellite(name = 'Sat7', sensor = sens2_3, targetIDs=targetIDs, estimator = local2_3, a = Earth.R + 1000 * u.km, ecc = 0, inc = 0, raan = 0, argp = -140, nu = 0, color='r')
+#     sat2_4 = satellite(name = 'Sat8', sensor = sens2_4, targetIDs=targetIDs, estimator = local2_4, a = Earth.R + 1000 * u.km, ecc = 0, inc = 0, raan = 0, argp = -120, nu = 0, color='r')
+    
+#     sats = [sat1_1, sat1_2, sat1_3, sat1_4, sat2_1, sat2_2, sat2_3, sat2_4]
+
+# # DEFINE THE TARGET OBJECTS:
+#     targ1 = target(name = 'Targ1', targetID=1, r = np.array([6378, 0, 0, 0, 0, 0]),color = 'k')
+     
+#     targs = [targ1]
+
+# # Define the communication network:
+#     comms = comms(sats, range = 5000 * u.km, displayStruct = True)
+
+# # Create an environment instance:
+#     env = environment(sats, targs, comms, central)
 
 # # Simulate the satellites through a vector of time:
-#     time_vec = np.linspace(0, 20, 21) * u.minute
+#     time_vec = np.linspace(0, 50, 51) * u.minute
 #     env.simulate(time_vec, display = True)
 
 # # Save the gif:
-#     env.render_gif(fileName = 'satellite_simulation.gif', fps = 5)
-
-
-### CLUSTER SIM BELOW:
-
-<<<<<<< HEAD
-# DEFINE THE SATELLITE OBJECTS:
-
-    # Define a sensor model:
-    sens1_1 = sensor(name = 'Sensor 1.1', fov = 115, sensorError = np.array([1, 1]), detectError= 0.05, resolution = 720)
-    sens1_2 = sensor(name = 'Sensor 1.2', fov = 115, sensorError = np.array([1, 1]), detectError= 0.05, resolution = 720)
-    sens1_3 = sensor(name = 'Sensor 1.3', fov = 115, sensorError = np.array([1, 1]), detectError= 0.05, resolution = 720)
-    sens1_4 = sensor(name = 'Sensor 1.4', fov = 115, sensorError = np.array([1, 1]), detectError= 0.05, resolution = 720)
-
-    sens2_1 = sensor(name = 'Sensor 2.1', fov = 100, sensorError = np.array([1, 1]), detectError= 0.05, resolution = 720)
-    sens2_2 = sensor(name = 'Sensor 2.2', fov = 100, sensorError = np.array([1, 1]), detectError= 0.05, resolution = 720)
-    sens2_3 = sensor(name = 'Sensor 2.3', fov = 100, sensorError = np.array([1, 1]), detectError= 0.05, resolution = 720)
-    sens2_4 = sensor(name = 'Sensor 2.4', fov = 100, sensorError = np.array([1, 1]), detectError= 0.05, resolution = 720)
-    
-    # Define targets for the satellites to track:
-    # TODO: should we just make the satellite track any target it can see?
-    targetIDs = [1]
-=======
-#     # Define a sensor model:
-#     sens1_1 = sensor(name = 'Sensor 1.1', fov = 115, bearingsError = np.array([0.5, 0.5]), rangeError = 0.5, detectChance= 0.05, resolution = 720)
-#     sens1_2 = sensor(name = 'Sensor 1.2', fov = 115, bearingsError = np.array([0.5, 0.5]), rangeError = 0.5, detectChance= 0.05, resolution = 720)
-#     sens1_3 = sensor(name = 'Sensor 1.3', fov = 115, bearingsError = np.array([0.5, 0.5]), rangeError = 0.5, detectChance= 0.05, resolution = 720)
-#     sens1_4 = sensor(name = 'Sensor 1.4', fov = 115, bearingsError = np.array([0.5, 0.5]), rangeError = 0.5, detectChance= 0.05, resolution = 720)
-
-#     sens2_1 = sensor(name = 'Sensor 2.1', fov = 100, bearingsError = np.array([0.5, 0.5]), rangeError = 0.5, detectChance= 0.05, resolution = 720)
-#     sens2_2 = sensor(name = 'Sensor 2.2', fov = 100, bearingsError = np.array([0.5, 0.5]), rangeError = 0.5, detectChance= 0.05, resolution = 720)
-#     sens2_3 = sensor(name = 'Sensor 2.3', fov = 100, bearingsError = np.array([0.5, 0.5]), rangeError = 0.5, detectChance= 0.05, resolution = 720)
-#     sens2_4 = sensor(name = 'Sensor 2.4', fov = 100, bearingsError = np.array([0.5, 0.5]), rangeError = 0.5, detectChance= 0.05, resolution = 720)
-    
-#     # Define targets for the satellites to track:
-#     targetIDs = [1]
->>>>>>> 5efea583
-
-
-    # Define local estimators:
-    local1_1 = localEstimator(targetIDs = targetIDs)
-    local1_2 = localEstimator(targetIDs = targetIDs)
-    local1_3 = localEstimator(targetIDs = targetIDs)
-    local1_4 = localEstimator(targetIDs = targetIDs)
-    
-    local2_1 = localEstimator(targetIDs = targetIDs)
-    local2_2 = localEstimator(targetIDs = targetIDs)
-    local2_3 = localEstimator(targetIDs = targetIDs)
-    local2_4 = localEstimator(targetIDs = targetIDs)
-
-    # Central Estimator:
-    central = centralEstimator(targetIDs = targetIDs) 
-    
-    ## Cluster 1: Polar orbits:
-    sat1_1 = satellite(name = 'Sat1', sensor = sens1_1, targetIDs=targetIDs, estimator = local1_1, a = Earth.R + 1000 * u.km, ecc = 0, inc = 90, raan = -45, argp = -90, nu = 0, color='b')
-    sat1_2 = satellite(name = 'Sat2', sensor = sens1_2, targetIDs=targetIDs, estimator = local1_2, a = Earth.R + 1000 * u.km, ecc = 0, inc = 90, raan = -45, argp = -70, nu = 0, color='b')
-    sat1_3 = satellite(name = 'Sat3', sensor = sens1_3, targetIDs=targetIDs, estimator = local1_3, a = Earth.R + 1000 * u.km, ecc = 0, inc = 90, raan = -45, argp = -50, nu = 0, color='b')
-    sat1_4 = satellite(name = 'Sat4', sensor = sens1_4, targetIDs=targetIDs, estimator = local1_4, a = Earth.R + 1000 * u.km, ecc = 0, inc = 90, raan = -45, argp = -30, nu = 0, color='b')
-
-    ## Cluster 2: Equatorial orbits:
-    sat2_1 = satellite(name = 'Sat5', sensor = sens2_1, targetIDs=targetIDs, estimator = local2_1, a = Earth.R + 1000 * u.km, ecc = 0, inc = 0, raan = 0, argp = -180, nu = 0, color='r')
-    sat2_2 = satellite(name = 'Sat6', sensor = sens2_2, targetIDs=targetIDs, estimator = local2_2, a = Earth.R + 1000 * u.km, ecc = 0, inc = 0, raan = 0, argp = -160, nu = 0, color='r')
-    sat2_3 = satellite(name = 'Sat7', sensor = sens2_3, targetIDs=targetIDs, estimator = local2_3, a = Earth.R + 1000 * u.km, ecc = 0, inc = 0, raan = 0, argp = -140, nu = 0, color='r')
-    sat2_4 = satellite(name = 'Sat8', sensor = sens2_4, targetIDs=targetIDs, estimator = local2_4, a = Earth.R + 1000 * u.km, ecc = 0, inc = 0, raan = 0, argp = -120, nu = 0, color='r')
-    
-    sats = [sat1_1, sat1_2, sat1_3, sat1_4, sat2_1, sat2_2, sat2_3, sat2_4]
-
-# DEFINE THE TARGET OBJECTS:
-    targ1 = boat_target(name = 'Targ1', targetID=1, r = np.array([6378, 0, 0, 0, 0, 0]),color = 'k')
-     
-    targs = [targ1]
-
-<<<<<<< HEAD
-# Define the communication network:
-    comms = comms(sats, range = 5000 * u.km, displayStruct = True)
-=======
-# # Define the communication network:
-#     comms = comms(sats, maxNeighbors = 100, maxRange = 5000*u.km, minRange = 500*u.km, displayStruct = True)
->>>>>>> 5efea583
-
-# Create an environment instance:
-    env = environment(sats, targs, comms, central)
-
-<<<<<<< HEAD
-# Simulate the satellites through a vector of time:
-    time_vec = np.linspace(0, 50, 51) * u.minute
-    env.simulate(time_vec, display = True)
-=======
-# # Simulate the satellites through a vector of time:
-#     time_vec = np.linspace(0, 50, 151) * u.minute
-#     env.simulate(time_vec, display = True)
->>>>>>> 5efea583
-
-# Save the gif:
-    env.render_gif(fileName = 'satellite_simulation.gif', fps = 5)+#     env.render_gif(fileName = 'satellite_simulation.gif', fps = 5)