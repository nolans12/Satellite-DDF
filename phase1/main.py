--- conflicted
+++ resolved
@@ -13,20 +13,11 @@
 
 ### DEFINE THE SATELLITE OBJECTS:
     # Define a sensor model:
-<<<<<<< HEAD
-    sens1 = sensor(name = 'Sensor 1', fov = 115, bearingsError = np.array([0.01, 0.01]))
-    sens2 = sensor(name = 'Sensor 2', fov = 115, bearingsError = np.array([0.1, 0.1]))
+    sens1 = sensor(name = 'Sensor 1', fov = 115, bearingsError = np.array([0.1, 0.1]), rangeError = 0.1, detectChance= 0, resolution = 720)
+    sens2 = sensor(name = 'Sensor 2', fov = 115, bearingsError = np.array([0.5, 0.5]), rangeError = 0.5, detectChance= 0, resolution = 720)
 
     # Define targets for the satellites to track:
-    targetIDs = [1, 2]
-=======
-    sens1 = sensor(name = 'Sensor 1', fov = 115, bearingsError = np.array([0, 0]), rangeError = 0, detectChance= 0, resolution = 720)
-    sens2 = sensor(name = 'Sensor 2', fov = 115, bearingsError = np.array([0.1, 0.1]), rangeError = 0, detectChance= 0, resolution = 720)
-
-    # Define targets for the satellites to track:
-    targetIDs = [1,2]
->>>>>>> cead9f0a
-
+    targetIDs = [1]
 
     # Define local estimators:
     local1 = localEstimator(targetIDs = targetIDs)
@@ -37,19 +28,12 @@
     sat1 = satellite(name = 'Sat1', sensor = sens1, targetIDs=targetIDs, estimator = local1, a = Earth.R + 1000 * u.km, ecc = 0, inc = 90, raan = 0, argp = 80, nu = 0, color='b')
     sat2 = satellite(name = 'Sat2', sensor = sens2, targetIDs=targetIDs, estimator = local2, a = Earth.R + 1000 * u.km, ecc = 0, inc = 90, raan = -45, argp = 70, nu = 0, color='r')
 
-    sats = [sat1]
+    sats = [sat1, sat2]
 
-<<<<<<< HEAD
-# DEFINE THE TARGET OBJECTS: [name, targetID, cords, heading, speed] 
-    targ1 = target(name = 'Targ1', targetID=1, cords = np.array([90,0,0]), heading=0, speed=0,  color = 'k')
-    targ2 = target(name = 'Targ2', targetID=2, cords = np.array([0,0,200]), heading=90, speed=100,  color = 'r')
+# DEFINE THE TARGET OBJECTS:
+    targ1 = target(name = 'Targ1', targetID=1, r = np.array([6378, 0, 0, 0, 0, 0]),color = 'k')
+     
     targs = [targ1]
-=======
-    # DEFINE THE TARGET OBJECTS: [name, targetID, cords, heading, speed] 
-    targ1 = target(name = 'Targ1', targetID=1, cords = np.array([90,0,0]), heading=0, speed=100,  color = 'k')
-    targ2 = target(name = 'Targ2', targetID=2, cords = np.array([0,0,200]), heading=90, speed=100,  color = 'r')
-    targs = [targ1, targ2]
->>>>>>> cead9f0a
 
 # Define the communication network:
     comms = comms(sats, maxNeighbors = 3, maxRange = 5000*u.km, minRange = 500*u.km, displayStruct = True)
