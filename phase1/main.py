--- conflicted
+++ resolved
@@ -16,15 +16,10 @@
     # sat4 = satellite(name = 'Sat 4', a = Earth.R + 1000 * u.km, ecc = 0, inc = 90, raan = -45, argp = -90, nu = 0, fov = 100, sensorError = 5, color='m')
 
 # Define some targets
-<<<<<<< HEAD
-    targ1 = target(name = 'Targ 1', targetID=1, pos = np.array([0, 0 , 6378]), vel = np.array([4000, 0, 0]), color = 'k')
-    targ2 = target(name = 'Targ 2', targetID=2, pos = np.array([0, 0, 6378]), vel=np.array([0, 4000, 0]), color = 'y')
+    targ1 = target(name = 'Targ 1', targetID=1, pos = np.array([0, 0 , 6378]), vel = np.array([4000, 0, 0]), r = np.array([6378, np.deg2rad(20), 0, 0, 0,0]),color = 'k')
+    targ2 = target(name = 'Targ 2', targetID=2, pos = np.array([0, 0, 6378]), vel = np.array([0, 4000, 0]), r = np.array([6378, 0, 0, 0, 0,0]), color = 'y')
 
     
-=======
-    targ1 = target(name = 'Targ 1', targetID=1, pos = np.array([0, 0 , 6378]), vel = np.array([0, -5, -5]), color = 'k')
-    targ2 = target(name = 'Targ 2', targetID=2, pos = np.array([0, 0, 6378]), vel = np.array([0, 5, 5]), color = 'y')
->>>>>>> 0e9e95ca
 
 # Create an estimator instance with the satellites and targets
     est = estimator([sat1], [targ1, targ2])
@@ -35,7 +30,7 @@
     # env = environment([sat1, sat2, sat3, sat4], [targ1, targ2], est)
     
 # Simulate the satellites through a vector of time
-    time_vec = np.linspace(0, 60, 61) * u.minute
+    time_vec = np.linspace(0, 20, 21) * u.minute
     env.simulate(time_vec, display = True)
 
 # Plot the results:
