--- conflicted
+++ resolved
@@ -6,6 +6,7 @@
 from targetClass import target
 from environmentClass import environment
 from estimatorClass import centralEstimator, indeptEstimator, ddfEstimator
+from estimatorClass import centralEstimator, indeptEstimator, ddfEstimator
 from sensorClass import sensor
 from commClass import comms
 
@@ -14,13 +15,9 @@
 #####################
 def create_environment():
     # Define a sensor model:
-<<<<<<< HEAD
-    sens = sensor(name = 'Sensor', fov = 20, bearingsError = np.array([0.25, 0.005]))
+    sens = sensor(name = 'Sensor', fov = 20, bearingsError = np.array([0.05, 0.05]))
     #sens1 = sensor(name = 'Sensor 1', fov = 20, bearingsError = np.array([0.15, 0.05]))
     #sens2 = sensor(name = 'Sensor 2', fov = 20, bearingsError = np.array([0.15, 0.05]))
-=======
-    sens = sensor(name = 'Sensor 1', fov = 115, bearingsError = np.array([0.05, 0.05]))
->>>>>>> 72aed21a
    
     # Define targets for the satellites to track:
     targetIDs = [1]#,2]
@@ -31,20 +28,17 @@
     # Define the Data Fusion Algorithm, use the covariance intersection estimator:
     ddf = ddfEstimator(targetIDs = targetIDs)
 
-<<<<<<< HEAD
-=======
+    # Define the centralized estimator
     # Define local estimators:
     local = indeptEstimator(targetIDs = targetIDs)
 
     # Define the Data Fusion Algorithm, use the covariance intersection estimator:
     ddf = ddfEstimator(targetIDs = targetIDs)
 
->>>>>>> 72aed21a
     # Define the centralized estimator
     central = centralEstimator(targetIDs = targetIDs) 
 
     # Define the satellites:
-<<<<<<< HEAD
     sat1 = satellite(name = 'Sat1', sensor = deepcopy(sens), targetIDs=targetIDs, indeptEstimator=deepcopy(local), ddfEstimator=deepcopy(ddf), a = Earth.R + 12000 * u.km, ecc = 0, inc = 0, raan = -35, argp = -55, nu = 0, color='c')
     sat2 = satellite(name = 'Sat2', sensor = deepcopy(sens), targetIDs=targetIDs, indeptEstimator=deepcopy(local), ddfEstimator=deepcopy(ddf),  a = Earth.R + 12000 * u.km, ecc = 0, inc = 90, raan = -35, argp = -55, nu = 0, color='b')
     sat3 = satellite(name = 'Sat3', sensor = deepcopy(sens), targetIDs=targetIDs, indeptEstimator=deepcopy(local), ddfEstimator=deepcopy(ddf),  a = Earth.R + 12000 * u.km, ecc = 0, inc = 90, raan = 0, argp = -90, nu = 0, color='y')
@@ -59,21 +53,6 @@
     #targ2 = target(name = 'Targ2', targetID=2, cords = np.array([0,-90,0]), heading=90, speed=100, climbrate = 0, color = 'k')
     
     targs = [targ1]#, targ2]
-=======
-    sat1 = satellite(name = 'Sat1', sensor = deepcopy(sens), targetIDs=targetIDs, indeptEstimator=deepcopy(local), ddfEstimator=deepcopy(ddf),  a = Earth.R + 1000 * u.km, ecc = 0, inc = 90, raan = -45, argp = 0, nu = 0, color='b')
-    sat2 = satellite(name = 'Sat2', sensor = deepcopy(sens), targetIDs=targetIDs, indeptEstimator=deepcopy(local), ddfEstimator=deepcopy(ddf),  a = Earth.R + 1000 * u.km, ecc = 0, inc = 90, raan = -45, argp = -25, nu = 0, color='c')
-    sat3 = satellite(name = 'Sat3', sensor = deepcopy(sens), targetIDs=targetIDs, indeptEstimator=deepcopy(local), ddfEstimator=deepcopy(ddf),  a = Earth.R + 1000 * u.km, ecc = 0, inc = 90, raan = -45, argp = -50, nu = 0, color='y')
-    sat4 = satellite(name = 'Sat4', sensor = deepcopy(sens), targetIDs=targetIDs, indeptEstimator=deepcopy(local), ddfEstimator=deepcopy(ddf),  a = Earth.R + 1000 * u.km, ecc = 0, inc = 0, raan = -45, argp = -30, nu = 0, color='r')
-    sat5 = satellite(name = 'Sat5', sensor = deepcopy(sens), targetIDs=targetIDs, indeptEstimator=deepcopy(local), ddfEstimator=deepcopy(ddf),  a = Earth.R + 1000 * u.km, ecc = 0, inc = 0, raan = -45, argp = -60, nu = 0, color='g')
-    sat6 = satellite(name = 'Sat6', sensor = deepcopy(sens), targetIDs=targetIDs, indeptEstimator=deepcopy(local), ddfEstimator=deepcopy(ddf),  a = Earth.R + 1000 * u.km, ecc = 0, inc = 0, raan = -45, argp = -90, nu = 0, color='m')
-
-    sats = [sat1, sat2, sat3, sat4, sat5, sat6]
-
-    # Define the target objects:
-    targ1 = target(name = 'Targ1', targetID=1, cords = np.array([90,0,0]), heading=0, speed=5, climbrate = 0, color = 'k')
-    targ2 = target(name = 'Targ2', targetID=2, cords = np.array([60,-45,200]), heading=90, speed=10, climbrate = 1, color = 'r')
-    targs = [targ1]
->>>>>>> 72aed21a
 
     # Define the communication network:
     comms_network = comms(sats, maxNeighbors = 3, maxRange = 15000*u.km, minRange = 1*u.km, displayStruct = True)
@@ -145,7 +124,6 @@
         os.makedirs(plotPath, exist_ok=True)
         plt.savefig(os.path.join(plotPath,"NEES_NIS_results.png"), dpi=300)
 
-<<<<<<< HEAD
 
 
 def testCase_environment():
@@ -219,79 +197,18 @@
     # sat18 = satellite(name = 'Sat18', sensor = deepcopy(sensorC), targetIDs=targetIDs, indeptEstimator=deepcopy(local), ddfEstimator=deepcopy(ddf), a = Earth.R + 1000 * u.km, ecc = 0, inc = 90, raan = 90, argp = 0, nu = 10, color='g')
     # sat19 = satellite(name = 'Sat19', sensor = deepcopy(sensorD), targetIDs=targetIDs, indeptEstimator=deepcopy(local), ddfEstimator=deepcopy(ddf), a = Earth.R + 1000 * u.km, ecc = 0, inc = 90, raan = 90, argp = 0, nu = 15, color='g')
     # sat20 = satellite(name = 'Sat20', sensor = deepcopy(sensorE), targetIDs=targetIDs, indeptEstimator=deepcopy(local), ddfEstimator=deepcopy(ddf), a = Earth.R + 1000 * u.km, ecc = 0, inc = 90, raan = 90, argp = 0, nu = 20, color='g')
-=======
-def testCase_environment():
-# Test Case Consists of:
-#   Four Constellations in Polar Orbits at different right ascension of ascending node
-#   Each Constellation has 5 satellites separated by 5 degrees in true anomaly
-#       Each Satellite one sensors type a,b,c,d,e 
-#       Each satellite tracks all targets
-#       Each Satellite has a local estimator
-#       Each Satellite has a data fusion algorithm
-#
-#   Five Targets at different locations
-#       Target 1: 90 degrees latitude, 0 degrees longitude, 0 altitude, speed 5 m/s, heading 0 degrees, constant altitude 
-#       Target 2: 0 degrees latitude, 0 degrees longitude, 200 altitude, speed 100 m/s, heading 90 degrees, constant altitude
-#       Target 3: 45 degrees latitude, 45 degrees longitude, 100 altitude, speed 50 m/s, heading 45 degrees, constant altitude
-#       Target 4: -45 degrees latitude, 45 degrees longitude, 0 altitude, speed 20 m/s, heading -45 degrees, constant altitude
-#       Target 5: -90 degrees latitude, 45 degrees longitude, 0 altitude, speed 30 m/s, heading 90 degrees, constant altitude
-#
-#   Communication Network:
-#       Each satellite can communicate with 3 nearest neighbors
-#       Maximum range of communication is 5000 km
-#       Minimum range of communication is 500 km
-    
-    
-    # Define 5 sensor models with constant FOV and different bearings error matrixes:
-    bearings_Error_matrix = np.array([ [0.1,0.1], [0.15, 0.15], [0.2, 0.2], [0.5, 0.5], [1, 1] ])
-    
-    sensorA = sensor(name = 'Sensor A', fov = 115, bearingsError = bearings_Error_matrix[0])
-    sensorB = sensor(name = 'Sensor B', fov = 115, bearingsError = bearings_Error_matrix[1])
-    sensorC = sensor(name = 'Sensor C', fov = 115, bearingsError = bearings_Error_matrix[2])
-    sensorD = sensor(name = 'Sensor D', fov = 115, bearingsError = bearings_Error_matrix[3])
-    sensorE = sensor(name = 'Sensor E', fov = 115, bearingsError = bearings_Error_matrix[4])
-    
-    # Define TargetIDs
-    targetIDs = [1,2,3,4,5]
-    
-    # Define the indepent Estimator
-    local = indeptEstimator(targetIDs = targetIDs)
-    
-    # Define Data Fusion Algorithm
-    ddf = ddfEstimator(targetIDs = targetIDs)
-    
-    # Define the centralized estimator
-    central = centralEstimator(targetIDs = targetIDs)
-        
-    # Define the satellites:
-    # Constellation 1: Polar Orbit at 0 degrees right ascension of ascending node
-    sat1 = satellite(name = 'Sat1', sensor = deepcopy(sensorA), targetIDs=targetIDs, indeptEstimator=deepcopy(local), ddfEstimator=deepcopy(ddf), a = Earth.R + 1000 * u.km, ecc = 0, inc = 90, raan = 0, argp = 0, nu = 0, color='b')
-    sat2 = satellite(name = 'Sat2', sensor = deepcopy(sensorB), targetIDs=targetIDs, indeptEstimator=deepcopy(local), ddfEstimator=deepcopy(ddf), a = Earth.R + 1000 * u.km, ecc = 0, inc = 90, raan = 0, argp = 0, nu = 5, color='b')
-    sat3 = satellite(name = 'Sat3', sensor = deepcopy(sensorC), targetIDs=targetIDs, indeptEstimator=deepcopy(local), ddfEstimator=deepcopy(ddf), a = Earth.R + 1000 * u.km, ecc = 0, inc = 90, raan = 0, argp = 0, nu = 10, color='b')
-    sat4 = satellite(name = 'Sat4', sensor = deepcopy(sensorD), targetIDs=targetIDs, indeptEstimator=deepcopy(local), ddfEstimator=deepcopy(ddf), a = Earth.R + 1000 * u.km, ecc = 0, inc = 90, raan = 0, argp = 0, nu = 15, color='b')
-    sat5 = satellite(name = 'Sat5', sensor = deepcopy(sensorE), targetIDs=targetIDs, indeptEstimator=deepcopy(local), ddfEstimator=deepcopy(ddf), a = Earth.R + 1000 * u.km, ecc = 0, inc = 90, raan = 0, argp = 0, nu = 20, color='b')
-    
-    # Constellation 2: Polar Orbit at 30 degrees right ascension of ascending node
-    sat6 = satellite(name = 'Sat6', sensor = deepcopy(sensorA), targetIDs=targetIDs, indeptEstimator=deepcopy(local), ddfEstimator=deepcopy(ddf), a = Earth.R + 1000 * u.km, ecc = 0, inc = 90, raan = 30, argp = 0, nu = 0, color='y')
-    sat7 = satellite(name = 'Sat7', sensor = deepcopy(sensorB), targetIDs=targetIDs, indeptEstimator=deepcopy(local), ddfEstimator=deepcopy(ddf), a = Earth.R + 1000 * u.km, ecc = 0, inc = 90, raan = 30, argp = 0, nu = 5, color='y')
-    sat8 = satellite(name = 'Sat8', sensor = deepcopy(sensorC), targetIDs=targetIDs, indeptEstimator=deepcopy(local), ddfEstimator=deepcopy(ddf), a = Earth.R + 1000 * u.km, ecc = 0, inc = 90, raan = 30, argp = 0, nu = 10, color='y')
-    sat9 = satellite(name = 'Sat9', sensor = deepcopy(sensorD), targetIDs=targetIDs, indeptEstimator=deepcopy(local), ddfEstimator=deepcopy(ddf), a = Earth.R + 1000 * u.km, ecc = 0, inc = 90, raan = 30, argp = 0, nu = 15, color='y')
-    sat10 = satellite(name = 'Sat10', sensor = deepcopy(sensorE), targetIDs=targetIDs, indeptEstimator=deepcopy(local), ddfEstimator=deepcopy(ddf), a = Earth.R + 1000 * u.km, ecc = 0, inc = 90, raan = 30, argp = 0, nu = 20, color='y')
-    
-    # Constellation 3: Polar Orbit at 60 degrees right ascension of ascending node
-   
-    # Constellation 4: Polar Orbit at 90 degrees right ascension of ascending node
-    
-    sats = [sat1, sat2, sat3, sat4, sat5, sat6, sat7, sat8, sat9, sat10]
+    
+    sats = [sat1, sat2, sat3, sat4, sat5, sat6, sat7, sat8, sat9, sat10]#, sat11, sat12, sat13, sat14, sat15, sat16, sat17, sat18, sat19, sat20]
     
     # Define the target objects:
-    targ1 = target(name = 'Targ1', targetID=1, cords = np.array([90,0,0]), heading=0, speed=5, climbrate = 0, color = 'k')
-    targ2 = target(name = 'Targ2', targetID=2, cords = np.array([45,30,200]), heading=0, speed=5, climbrate = 0, color = 'k')
-    targ3 = target(name = 'Targ3', targetID=3, cords = np.array([0,30,100]), heading=90, speed=5, climbrate = 0, color = 'k')
-    targ4 = target(name = 'Targ4', targetID=4, cords = np.array([-45,30,50]), heading=0, speed=5, climbrate = 0, color = 'k')
-    targ5 = target(name = 'Targ5', targetID=5, cords = np.array([-90,0,0]), heading=0, speed=5, climbrate = 0, color = 'k')
-    
-    targs = [targ1]#, targ2, targ3, targ4, targ5]
+    targ1 = target(name = 'Targ1', targetID=1, cords = np.array([90,0,0]), heading=0, speed=5, climbrate = 0, color = '#DC143C')
+    targ2 = target(name = 'Targ2', targetID=2, cords = np.array([45,30,200]), heading=0, speed=5, climbrate = 0, color = '#FF8C00')
+    targ3 = target(name = 'Targ3', targetID=3, cords = np.array([0,0,100]), heading=90, speed=5, climbrate = 0, color = '#FFD700')
+    targ4 = target(name = 'Targ4', targetID=4, cords = np.array([-45,-150,50]), heading=0, speed=5, climbrate = 0, color = '#228B22')
+    targ5 = target(name = 'Targ5', targetID=5, cords = np.array([-90,0,0]), heading=0, speed=5, climbrate = 0, color = '#4B0082')
+    
+    
+    targs = [targ1, targ2, targ3, targ4, targ5]
 
     # Define the communication network:
     comms_network = comms(sats, maxNeighbors = 3, maxRange = 5000*u.km, minRange = 500*u.km, displayStruct = True)
@@ -301,10 +218,10 @@
 
 if __name__ == "__main__":
     # Vector of time for simulation:
-    time_vec = np.linspace(0, 80, 80*2 + 1) * u.minute
+    time_vec = np.linspace(50, 60, 11) * u.minute
     
     env = create_environment()
-    env.simulate(time_vec, savePlot = True, saveName = "new", showSim = True)
+    env.simulate(time_vec, savePlot = True, saveName = "PDR_DDF", showSim = True)
         
     # Plot the NEES and NIS results:
     # plot_NEES_NIS(simData)
@@ -320,82 +237,4 @@
     #     simData[i] = env.simulate(time_vec, savePlot = True, saveName = "CI", showSim = False)
 
     # Save the gif:
-    env.render_gif(fileName = 'satellite_simulation.gif', fps = 5)
-
-# ### CLUSTER SIM BELOW:
-
-# # DEFINE THE SATELLITE OBJECTS:
-
-#     # Define a sensor model:
-#     sens1_1 = sensor(name = 'Sensor 1.1', fov = 115, bearingsError = np.array([0.5, 0.5]), rangeError = 0.5, detectChance= 0.05, resolution = 720)
-#     sens1_2 = sensor(name = 'Sensor 1.2', fov = 115, bearingsError = np.array([0.5, 0.5]), rangeError = 0.5, detectChance= 0.05, resolution = 720)
-#     sens1_3 = sensor(name = 'Sensor 1.3', fov = 115, bearingsError = np.array([0.5, 0.5]), rangeError = 0.5, detectChance= 0.05, resolution = 720)
-#     sens1_4 = sensor(name = 'Sensor 1.4', fov = 115, bearingsError = np.array([0.5, 0.5]), rangeError = 0.5, detectChance= 0.05, resolution = 720)
-#     sens2_1 = sensor(name = 'Sensor 2.1', fov = 100, bearingsError = np.array([0.5, 0.5]), rangeError = 0.5, detectChance= 0.05, resolution = 720)
-#     sens2_2 = sensor(name = 'Sensor 2.2', fov = 100, bearingsError = np.array([0.5, 0.5]), rangeError = 0.5, detectChance= 0.05, resolution = 720)
-#     sens2_3 = sensor(name = 'Sensor 2.3', fov = 100, bearingsError = np.array([0.5, 0.5]), rangeError = 0.5, detectChance= 0.05, resolution = 720)
-#     sens2_4 = sensor(name = 'Sensor 2.4', fov = 100, bearingsError = np.array([0.5, 0.5]), rangeError = 0.5, detectChance= 0.05, resolution = 720)
-    
-#     # Define targets for the satellites to track:
-#     # TODO: should we just make the satellite track any target it can see?
-#     targetIDs = [1]
-
-
-#     # Define local estimators:
-#     local1_1 = localEstimator(targetIDs = targetIDs)
-#     local1_2 = localEstimator(targetIDs = targetIDs)
-#     local1_3 = localEstimator(targetIDs = targetIDs)
-#     local1_4 = localEstimator(targetIDs = targetIDs)
->>>>>>> 72aed21a
-    
-    sats = [sat1, sat2, sat3, sat4, sat5, sat6, sat7, sat8, sat9, sat10]#, sat11, sat12, sat13, sat14, sat15, sat16, sat17, sat18, sat19, sat20]
-    
-    # Define the target objects:
-    targ1 = target(name = 'Targ1', targetID=1, cords = np.array([90,0,0]), heading=0, speed=5, climbrate = 0, color = '#DC143C')
-    targ2 = target(name = 'Targ2', targetID=2, cords = np.array([45,30,200]), heading=0, speed=5, climbrate = 0, color = '#FF8C00')
-    targ3 = target(name = 'Targ3', targetID=3, cords = np.array([0,0,100]), heading=90, speed=5, climbrate = 0, color = '#FFD700')
-    targ4 = target(name = 'Targ4', targetID=4, cords = np.array([-45,-150,50]), heading=0, speed=5, climbrate = 0, color = '#228B22')
-    targ5 = target(name = 'Targ5', targetID=5, cords = np.array([-90,0,0]), heading=0, speed=5, climbrate = 0, color = '#4B0082')
-    
-    
-    targs = [targ1, targ2, targ3, targ4, targ5]
-
-<<<<<<< HEAD
-    # Define the communication network:
-    comms_network = comms(sats, maxNeighbors = 3, maxRange = 5000*u.km, minRange = 500*u.km, displayStruct = True)
-=======
-# # Define the communication network:
-#     comms = comms(sats, range = 5000 * u.km, displayStruct = True)
->>>>>>> 72aed21a
-
-    # Create and return an environment instance:
-    return environment(sats, targs, comms_network, central)
-
-<<<<<<< HEAD
-if __name__ == "__main__":
-    # Vector of time for simulation:
-    time_vec = np.linspace(50, 80, 61) * u.minute
-    
-    env = create_environment()
-    env.simulate(time_vec, savePlot = True, saveName = "PDR_DDF", showSim = False)
-        
-    # Plot the NEES and NIS results:
-    # plot_NEES_NIS(simData)
-=======
-# # Simulate the satellites through a vector of time:
-#     time_vec = np.linspace(0, 50, 51) * u.minute
-#     env.simulate(time_vec, display = True)
->>>>>>> 72aed21a
-
-    # Number of simulations:
-    # numSims = 1
-    # simData = defaultdict(dict)
-    # for i in range(numSims):
-    #     print(f'Simulation {i + 1} out of {numSims}')
-    #     # Create a new environment instance for each simulation run:
-    #     env = create_environment()
-    #     # Simulate the satellites through the vector of time:
-    #     simData[i] = env.simulate(time_vec, savePlot = True, saveName = "CI", showSim = False)
-
-    # Save the gif:
     env.render_gif(fileName = 'satellite_simulation.gif', fps = 10)