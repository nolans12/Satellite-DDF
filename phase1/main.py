# Import pre-definied libraries
from import_libraries import *

# Import classes
from satelliteClass import satellite
from targetClass import target
from environmentClass import environment
from estimatorClass import estimator
from sensorClass import sensor

if __name__ == "__main__":

# Define some polar orbits at 1000 km altitude
<<<<<<< HEAD
    sat1 = satellite(name = 'Sat 1', a = Earth.R + 1000 * u.km, ecc = 0, inc = 90, raan = 0, argp = 45, nu = 0, fov = 100, sensorError = 5, color='b')
    sat2 = satellite(name = 'Sat 2', a = Earth.R + 1000 * u.km, ecc = 0, inc = 90, raan = 0, argp = 0, nu = 0, fov = 100, sensorError = 5, color='r')
    sat3 = satellite(name = 'Sat 3', a = Earth.R + 1000 * u.km, ecc = 0, inc = 90, raan = 0, argp = -45, nu = 0, fov = 100, sensorError = 5, color='g')
    sat4 = satellite(name = 'Sat 4', a = Earth.R + 1000 * u.km, ecc = 0, inc = 90, raan = 0, argp = -90, nu = 0, fov = 100, sensorError = 5, color='m')
=======
    sat1 = satellite(name = 'Sat 1', a = Earth.R + 1000 * u.km, ecc = 0, inc = 90, raan = 0, argp = 45, nu = 0, fov = 119, sensorError = 5, color='b')
    #sat2 = satellite(name = 'Sat 2', a = Earth.R + 1000 * u.km, ecc = 0, inc = 90, raan = 0, argp = 0, nu = 0, fov = 119, sensorError = 5, color='r')
    #sat3 = satellite(name = 'Sat 3', a = Earth.R + 1000 * u.km, ecc = 0, inc = 90, raan = 0, argp = -45, nu = 0, fov = 119, sensorError = 5, color='g')
    #sat4 = satellite(name = 'Sat 4', a = Earth.R + 1000 * u.km, ecc = 0, inc = 90, raan = 0, argp = -90, nu = 0, fov = 119, sensorError = 5, color='m')
>>>>>>> db4a49dd

# Define some targets
    # targ1 = target(name = 'Targ 1', targetID=1, pos = np.array([0, 0 , 6378]), vel = np.array([0, -5, -5]), color = 'k')
    # targ2 = target(name = 'Targ 2', targetID=2, pos = np.array([0, 0, 6378]), vel = np.array([0, 5, 5]), color = 'y')

    targ1 = target(name = 'Targ 1', targetID=1, pos = np.array([0, 0 , 6378]), vel = np.array([4000, 0, 0]), r = np.array([6378, 0, 0, 0, 0,0]),color = 'k')
    # targ2 = target(name = 'Targ 2', targetID=2, pos = np.array([0, 0, 6378]), vel = np.array([0, 4000, 0]), r = np.array([0, 0, 6378, 0, 0,0]), color = 'y')
    
#     Create a sensor instance with the satellites
    sens = sensor(fov = 119, resolution = 720, sensorError = 5, name = 'Sensor 1')
    
# Create an estimator instance with the satellites and targets
    est = estimator([sat1], [targ1], sens)
    #est = estimator([sat1, sat2, sat3, sat4], [targ1], sens)
    # est = estimator([sat1, sat2, sat3, sat4], [targ1, targ2])
    

# Create an environment instance 
    env = environment([sat1], [targ1], est, sens)
    #env = environment([sat1, sat2, sat3, sat4], [targ1], est, sens)
    # env = environment([sat1, sat2, sat3, sat4], [targ1, targ2], est)
    
# Simulate the satellites through a vector of time
    time_vec = np.linspace(0, 20, 21) * u.minute
    env.simulate(time_vec, display = True)

# Plot the results:
    # env.plotResults()

# Save the gif
    env.render_gif(fileName = 'satellite_simulation.gif', fps = 5)

# at 120 should see whole earth

# # Define some polar orbits/sats
#     sat1 = satellite(name = 'Sat 1', a = Earth.R + 1000 * u.km, ecc = 0, inc = 90, raan = -45, argp = 70, nu = 0, fovNarrow = 120, fovWide = 120, sensorError = 5, color='b')
#     sat2 = satellite(name = 'Sat 2', a = Earth.R + 1000 * u.km, ecc = 0, inc = 90, raan = -45, argp = 60, nu = 0, fovNarrow = 120, fovWide = 120, sensorError = 2.5, color='r')
#     sat3 = satellite(name = 'Sat 3', a = Earth.R + 1000 * u.km, ecc = 0, inc = 90, raan = -45, argp = 50, nu = 0, fovNarrow = 120, fovWide = 120, sensorError = 10, color='g')
#     sat4 = satellite(name = 'Sat 4', a = Earth.R + 1000 * u.km, ecc = 0, inc = 90, raan = -45, argp = 40, nu = 0, fovNarrow = 120, fovWide = 120, sensorError = 15, color='m')
#     sat5 = satellite(name = 'Sat 5', a = Earth.R + 1000 * u.km, ecc = 0, inc = 90, raan = -45, argp = 30, nu = 0, fovNarrow = 120, fovWide = 120, sensorError = 5, color='springgreen')
#     sat6 = satellite(name = 'Sat 6', a = Earth.R + 1000 * u.km, ecc = 0, inc = 90, raan = -45, argp = 20, nu = 0, fovNarrow = 120, fovWide = 120, sensorError = 2.5, color='steelblue')
#     sat7 = satellite(name = 'Sat 7', a = Earth.R + 1000 * u.km, ecc = 0, inc = 90, raan = -45, argp = 10, nu = 0, fovNarrow = 120, fovWide = 120, sensorError = 5, color='thistle')
#     sat8 = satellite(name = 'Sat 8', a = Earth.R + 1000 * u.km, ecc = 0, inc = 90, raan = -45, argp = 0, nu = 0, fovNarrow = 120, fovWide = 120, sensorError = 15, color='moccasin')

# # Define some targets
#     targ1 = target(name = 'Targ 1', targetID=1, pos = np.array([0, 0, 6378]), vel=np.array([0, -5, -5]), color = 'k')
#     targ2 = target(name = 'Targ 2', targetID=2, pos = np.array([0, 0, 6378]), vel=np.array([0, 5, 5]), color = 'y')
#     targ3 = target(name = 'Targ 3', targetID=3, pos = np.array([0, 0, 6378]), vel=np.array([-10, -10, 10]), color = 'c')
#     targ4 = target(name = 'Targ 4', targetID=4, pos = np.array([0, 0, 6378]), vel=np.array([10, 10, 10]), color = 'm')

# # Create an estimator instance with the satellites and targets
#     est = estimator([sat1, sat2, sat3, sat4, sat5, sat6, sat7, sat8], [targ1, targ2, targ3, targ4])

# # Create an environment instance 
#     env = environment([sat1, sat2, sat3, sat4, sat5, sat6, sat7, sat8], [targ1, targ2, targ3, targ4], est)
    
# # Simulate the satellites through a vector of time
#     time_vec = np.linspace(0, 30, 61) * u.minute
#     env.simulate(time_vec, display = True)

# # Plot the results:
#     env.plotResults()

# # Save the gif
#     env.render_gif(fileName = 'satellite_simulation.gif', fps = 5)<|MERGE_RESOLUTION|>--- conflicted
+++ resolved
@@ -11,17 +11,10 @@
 if __name__ == "__main__":
 
 # Define some polar orbits at 1000 km altitude
-<<<<<<< HEAD
-    sat1 = satellite(name = 'Sat 1', a = Earth.R + 1000 * u.km, ecc = 0, inc = 90, raan = 0, argp = 45, nu = 0, fov = 100, sensorError = 5, color='b')
-    sat2 = satellite(name = 'Sat 2', a = Earth.R + 1000 * u.km, ecc = 0, inc = 90, raan = 0, argp = 0, nu = 0, fov = 100, sensorError = 5, color='r')
-    sat3 = satellite(name = 'Sat 3', a = Earth.R + 1000 * u.km, ecc = 0, inc = 90, raan = 0, argp = -45, nu = 0, fov = 100, sensorError = 5, color='g')
-    sat4 = satellite(name = 'Sat 4', a = Earth.R + 1000 * u.km, ecc = 0, inc = 90, raan = 0, argp = -90, nu = 0, fov = 100, sensorError = 5, color='m')
-=======
     sat1 = satellite(name = 'Sat 1', a = Earth.R + 1000 * u.km, ecc = 0, inc = 90, raan = 0, argp = 45, nu = 0, fov = 119, sensorError = 5, color='b')
     #sat2 = satellite(name = 'Sat 2', a = Earth.R + 1000 * u.km, ecc = 0, inc = 90, raan = 0, argp = 0, nu = 0, fov = 119, sensorError = 5, color='r')
     #sat3 = satellite(name = 'Sat 3', a = Earth.R + 1000 * u.km, ecc = 0, inc = 90, raan = 0, argp = -45, nu = 0, fov = 119, sensorError = 5, color='g')
     #sat4 = satellite(name = 'Sat 4', a = Earth.R + 1000 * u.km, ecc = 0, inc = 90, raan = 0, argp = -90, nu = 0, fov = 119, sensorError = 5, color='m')
->>>>>>> db4a49dd
 
 # Define some targets
     # targ1 = target(name = 'Targ 1', targetID=1, pos = np.array([0, 0 , 6378]), vel = np.array([0, -5, -5]), color = 'k')
