# Import pre-defined libraries
# Import pre-defined libraries
from import_libraries import *

# Import classes
from satelliteClass import satellite
from targetClass import target
from environmentClass import environment
from estimatorClass import centralEstimator, indeptEstimator, ddfEstimator
from sensorClass import sensor
from commClass import comms

#####################
# Environment # 1:
#####################
def create_environment():
    # Define a sensor model:
    sens = sensor(name = 'Sensor', fov = 20, bearingsError = np.array([0.25, 0.1]))
    #sens1 = sensor(name = 'Sensor 1', fov = 20, bearingsError = np.array([0.15, 0.05]))
    #sens2 = sensor(name = 'Sensor 2', fov = 20, bearingsError = np.array([0.15, 0.05]))
   
    # Define targets for the satellites to track:
    targetIDs = [1,2,3]

    # Define local estimators:
    local = indeptEstimator(targetIDs = targetIDs)

    # Define the Data Fusion Algorithm, use the covariance intersection estimator:
    ddf = ddfEstimator(targetIDs = targetIDs)

    # Define the centralized estimator
    # Define local estimators:
    local = indeptEstimator(targetIDs = targetIDs)

    # Define the Data Fusion Algorithm, use the covariance intersection estimator:
    ddf = ddfEstimator(targetIDs = targetIDs)

    # Define the centralized estimator
    central = centralEstimator(targetIDs = targetIDs) 

    purple_shades = ['#9467BD']
    blue_shades = ['#87CEEB', '#6495ED', '#0000FF']
    yellow_shades = ['#FFBF00', '#E49B0F', '#FDDA0D']
    red_shades = ['#EE4B2B', '#800020', '#DE3163']

    # MONO TRACK SATELLITE
    sat1 = satellite(name = 'Sat1', sensor = deepcopy(sens), targetIDs=targetIDs, indeptEstimator=deepcopy(local), ddfEstimator=deepcopy(ddf), a = Earth.R + 12000 * u.km, ecc = 0, inc = 0, raan = -45, argp = 0, nu = 0, color=purple_shades[0])

    # POLAR ORBIT SATELLITES
    sat2 = satellite(name = 'Sat2', sensor = deepcopy(sens), targetIDs=targetIDs, indeptEstimator=deepcopy(local), ddfEstimator=deepcopy(ddf), a = Earth.R + 12000 * u.km, ecc = 0, inc = 90, raan = 180, argp = 0, nu = 150, color=blue_shades[0])
    sat2_2 = satellite(name = 'Sat2.2', sensor = deepcopy(sens), targetIDs=targetIDs, indeptEstimator=deepcopy(local), ddfEstimator=deepcopy(ddf), a = Earth.R + 12000 * u.km, ecc = 0, inc = 90, raan = 180, argp = 0, nu = 150 - 60, color=blue_shades[1])
    sat2_3 = satellite(name = 'Sat2.3', sensor = deepcopy(sens), targetIDs=targetIDs, indeptEstimator=deepcopy(local), ddfEstimator=deepcopy(ddf), a = Earth.R + 12000 * u.km, ecc = 0, inc = 90, raan = 180, argp = 0, nu = 150 - 60*2, color=blue_shades[2])
   
    # INCLINATION 50 SATELLITES
    sat3 = satellite(name = 'Sat3', sensor = deepcopy(sens), targetIDs=targetIDs, indeptEstimator=deepcopy(local), ddfEstimator=deepcopy(ddf), a = Earth.R + 12000 * u.km, ecc = 0, inc = 50, raan = -135, argp = 0, nu = 90, color=yellow_shades[0])
    sat3_2 = satellite(name = 'Sat3.2', sensor = deepcopy(sens), targetIDs=targetIDs, indeptEstimator=deepcopy(local), ddfEstimator=deepcopy(ddf), a = Earth.R + 12000 * u.km, ecc = 0, inc = 50, raan = -135, argp = 0, nu = 90 + 60, color=yellow_shades[1])
    sat3_1 = satellite(name = 'Sat3.3', sensor = deepcopy(sens), targetIDs=targetIDs, indeptEstimator=deepcopy(local), ddfEstimator=deepcopy(ddf), a = Earth.R + 12000 * u.km, ecc = 0, inc = 50, raan = -135, argp = 0, nu = 90 + 60*2 - 180, color=yellow_shades[2])

    # sats = [sat1, sat2_1, sat2_2, sat2_3, sat3_1, sat3_2, sat3_3]
    sats = [sat1, sat2, sat3]
    # sats = []

    # Define the target objects:
    # At M = 4.7, hypersonic
    targ1 = target(name = 'Targ1', targetID=1, cords = np.array([0,-45,0]), heading=90, speed= 1.61538*60, climbrate = 0, color = red_shades[0])
    # At M = 0.7, transonic speed
    targ2 = target(name = 'Targ2', targetID=2, cords = np.array([90,-5,0]), heading=180, speed= 0.2401*60, climbrate = 0, color = red_shades[1])
    # At 50 mph 
    targ3 = target(name = 'Targ3', targetID=3, cords = np.array([45,0,0]), heading=180 + 45, speed= 0.022352*60, climbrate = 0, color = red_shades[2])
    
    
    targs = [targ1, targ2, targ3]

    # Define the communication network:
    comms_network = comms(sats, maxNeighbors = 3, maxRange = 15000*u.km, minRange = 1*u.km, displayStruct = True)

    # Create and return an environment instance:
    return environment(sats, targs, comms_network, central)

<<<<<<< HEAD
=======

def simple_environment():
   # Define a sensor model:
    sens = sensor(name = 'Sensor 1', fov = 115, bearingsError = np.array([0.05, 0.05]))
   
    # Define targets for the satellites to track:
    targetIDs = [1]

    # Define local estimators:
    local = indeptEstimator(targetIDs = targetIDs)

    # Define the Data Fusion Algorithm, use the covariance intersection estimator:
    ddf = ddfEstimator(targetIDs = targetIDs)

    # Define the centralized estimator
    central = centralEstimator(targetIDs = targetIDs) 

    # Define the satellites:
    sat1 = satellite(name = 'Sat1', sensor = deepcopy(sens), targetIDs=targetIDs, indeptEstimator=deepcopy(local), ddfEstimator=deepcopy(ddf),  a = Earth.R + 1000 * u.km, ecc = 0, inc = 90, raan = -45, argp = 0, nu = 0, color='b')
    sat2 = satellite(name = 'Sat2', sensor = deepcopy(sens), targetIDs=targetIDs, indeptEstimator=deepcopy(local), ddfEstimator=deepcopy(ddf),  a = Earth.R + 1000 * u.km, ecc = 0, inc = 90, raan = -45, argp = -25, nu = 0, color='c')
    sat3 = satellite(name = 'Sat3', sensor = deepcopy(sens), targetIDs=targetIDs, indeptEstimator=deepcopy(local), ddfEstimator=deepcopy(ddf),  a = Earth.R + 1000 * u.km, ecc = 0, inc = 90, raan = -45, argp = -50, nu = 0, color='y')
    sat4 = satellite(name = 'Sat4', sensor = deepcopy(sens), targetIDs=targetIDs, indeptEstimator=deepcopy(local), ddfEstimator=deepcopy(ddf),  a = Earth.R + 1000 * u.km, ecc = 0, inc = 0, raan = -45, argp = -30, nu = 0, color='r')
    sat5 = satellite(name = 'Sat5', sensor = deepcopy(sens), targetIDs=targetIDs, indeptEstimator=deepcopy(local), ddfEstimator=deepcopy(ddf),  a = Earth.R + 1000 * u.km, ecc = 0, inc = 0, raan = -45, argp = -60, nu = 0, color='g')
    sat6 = satellite(name = 'Sat6', sensor = deepcopy(sens), targetIDs=targetIDs, indeptEstimator=deepcopy(local), ddfEstimator=deepcopy(ddf),  a = Earth.R + 1000 * u.km, ecc = 0, inc = 0, raan = -45, argp = -90, nu = 0, color='m')

    sats = [sat1, sat2, sat3, sat4, sat5, sat6]

    # Define the target objects:
    targ1 = target(name = 'Targ1', targetID=1, cords = np.array([90,0,0]), heading=0, speed=5, climbrate = 0, color = 'k')
    targ2 = target(name = 'Targ2', targetID=2, cords = np.array([60,-45,200]), heading=90, speed=10, climbrate = 1, color = 'r')
    targs = [targ1]

    # Define the communication network:
    comms_network = comms(sats, maxNeighbors = 3, maxRange = 5000*u.km, minRange = 500*u.km, displayStruct = True)

    # Create and return an environment instance:
    return environment(sats, targs, comms_network, central)


>>>>>>> 6ea50e73
# Plot the NEES and NIS results:
def plot_NEES_NIS(simData):

    # Now that the simulations are done, we can plot the results for NEES and NIS:
    def nested_dict():
        return defaultdict(list)

    # Now that the simulations are done, we can plot the results for NEES and NIS:
    nees_net = defaultdict(lambda: defaultdict(nested_dict))
    nis_net = defaultdict(lambda: defaultdict(nested_dict))
    
    numSims = len(simData)
    
    numSims = len(simData)
    # Just loop trough everything and append the data to the dictionaries:
    # Loop through all sims
    # Define a satellite vector we can loop through, want to add
    for i in range(numSims):
        # Loop through all the targets
        for targ in simData[i].keys():
            # Loop through all sats
            for sat in simData[i][targ].keys():
                # Loop through all times:
                for time in time_vec.to_value():
                    nees_data = simData[i][targ][sat]['NEES'][time]
                    nis_data = simData[i][targ][sat]['NIS'][time]
                    # If not empty, append to the dictionary
                    if nees_data and nis_data:
                        # Append to the data at that time:
                        if time not in nees_net[targ][sat].keys():
                            nees_net[targ][sat][time] = []
                        if time not in nis_net[targ][sat].keys():
                            nis_net[targ][sat][time] = []
                        nees_net[targ][sat][time].append(nees_data)
                        nis_net[targ][sat][time].append(nis_data)
                    
    # Now we can finally plot the NEES and NIS plots:
    # Goal is to make one plot for each target.
    # Each plot will have 2 subplots, one for NEES and one for NIS plots
    # The data on the plots will be the average NEES and NIS values for each satellite at each time step
    for targ in nees_net.keys():
        fig, axs = plt.subplots(1,2, figsize=(15, 8))
        fig.suptitle(f'Target {targ} NEES and NIS plots over {numSims} simulations', fontsize=16)
        axs[0].set_title('Average NEES vs Time')
        axs[0].set_xlabel('Time [min]')
        axs[0].set_ylabel('NEES')
        axs[1].set_title('Average NIS vs Time')
        axs[1].set_xlabel('Time [min]')
        axs[1].set_ylabel('NIS')
        for sat in nees_net[targ].keys():
            # Calculate the average NEES and NIS values for each time step
            nees_avg = np.array([np.mean(nees_net[targ][sat][time]) for time in nees_net[targ][sat].keys()])
            nis_avg = np.array([np.mean(nis_net[targ][sat][time]) for time in nis_net[targ][sat].keys()])
            # Plot the data
            axs[0].plot(nees_net[targ][sat].keys(), nees_avg, label=f'{sat}')
            axs[1].plot(nis_net[targ][sat].keys(), nis_avg, label=f'{sat}')

                        
        axs[0].legend()
        axs[1].legend()
        # Save the plots
        filePath = os.path.dirname(os.path.realpath(__file__))
        plotPath = os.path.join(filePath, 'plots')
        os.makedirs(plotPath, exist_ok=True)
        plt.savefig(os.path.join(plotPath,"NEES_NIS_results.png"), dpi=300)

if __name__ == "__main__":
    # Vector of time for simulation:
<<<<<<< HEAD
    time_vec = np.linspace(0, 30, 30 + 1) * u.minute
    
    env = create_environment()
    savePlotName = 'test_'
    env.simulate(time_vec, savePlot = True, saveName = savePlotName, showSim = False)
=======
    time_vec = np.linspace(0, 40, 40*2 + 1) * u.minute
    
    # env = create_environment()
    # env.simulate(time_vec, savePlot = True, saveName = "PDR_DDF", showSim = True)
>>>>>>> 6ea50e73
        
    # Plot the NEES and NIS results:
    # plot_NEES_NIS(simData)

    # Number of simulations:
    numSims = 1
    simData = defaultdict(dict)
    for i in range(numSims):
        print(f'Simulation {i + 1} out of {numSims}')
        # Create a new environment instance for each simulation run:
        env = create_environment()
        # Simulate the satellites through the vector of time:
        simData[i] = env.simulate(time_vec, savePlot = True, saveName = "CI", showSim = False)

    # Plot the NEES and NIS results:
    plot_NEES_NIS(simData)


    # Save the gif:
<<<<<<< HEAD
    env.render_gif(fileName = savePlotName + 'satellite_simulation.gif', fps = 30)
=======
    env.render_gif(fileName = 'satellite_simulation.gif', fps = 2)
>>>>>>> 6ea50e73
<|MERGE_RESOLUTION|>--- conflicted
+++ resolved
@@ -77,8 +77,6 @@
     # Create and return an environment instance:
     return environment(sats, targs, comms_network, central)
 
-<<<<<<< HEAD
-=======
 
 def simple_environment():
    # Define a sensor model:
@@ -118,7 +116,6 @@
     return environment(sats, targs, comms_network, central)
 
 
->>>>>>> 6ea50e73
 # Plot the NEES and NIS results:
 def plot_NEES_NIS(simData):
 
@@ -187,18 +184,10 @@
 
 if __name__ == "__main__":
     # Vector of time for simulation:
-<<<<<<< HEAD
-    time_vec = np.linspace(0, 30, 30 + 1) * u.minute
-    
-    env = create_environment()
-    savePlotName = 'test_'
-    env.simulate(time_vec, savePlot = True, saveName = savePlotName, showSim = False)
-=======
-    time_vec = np.linspace(0, 40, 40*2 + 1) * u.minute
+    time_vec = np.linspace(0, 10, 5*2 + 1) * u.minute
     
     # env = create_environment()
     # env.simulate(time_vec, savePlot = True, saveName = "PDR_DDF", showSim = True)
->>>>>>> 6ea50e73
         
     # Plot the NEES and NIS results:
     # plot_NEES_NIS(simData)
@@ -211,15 +200,11 @@
         # Create a new environment instance for each simulation run:
         env = create_environment()
         # Simulate the satellites through the vector of time:
-        simData[i] = env.simulate(time_vec, savePlot = True, saveName = "CI", showSim = False)
+        simData[i] = env.simulate(time_vec, savePlot = True, saveName = "test_", showSim = True)
 
     # Plot the NEES and NIS results:
     plot_NEES_NIS(simData)
 
 
     # Save the gif:
-<<<<<<< HEAD
-    env.render_gif(fileName = savePlotName + 'satellite_simulation.gif', fps = 30)
-=======
-    env.render_gif(fileName = 'satellite_simulation.gif', fps = 2)
->>>>>>> 6ea50e73
+    env.render_gif(fileName = 'satellite_simulation.gif', fps = 2)