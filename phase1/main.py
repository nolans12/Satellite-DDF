# Import pre-defined libraries
from import_libraries import *

# Import classes
from satelliteClass import satellite
from targetClass import target
from environmentClass import environment
from estimatorClass import centralEstimator, indeptEstimator, ddfEstimator
from sensorClass import sensor
from commClass import comms

#### This environment is used for a standard LEO constellation sim, 20 satellites at 1000 km ####
def create_environment_standard():

    # Define the sensor model:
    sens = sensor(name = 'Sensor', fov = 115, bearingsError = np.array([115 * 0.1, 115 * 0.1]))

    # Define targets for the satellites to track:
    targetIDs = [1,2,3]

    # Define local estimators:
    local = indeptEstimator(targetIDs = targetIDs)

    # Define the Data Fusion Algorithm, use the covariance intersection estimator:
    ddf = ddfEstimator(targetIDs = targetIDs)

    # Define the centralized estimator
    central = centralEstimator(targetIDs = targetIDs)

    # Define the colors for the targets:
    red_shades = ['#EE4B2B', '#800020', '#DE3163']

    # For the equatorial orbits, use a bunch of purples:
    purple_shades = ['#9467BD', '#8A2BE2', '#800080', '#4B0082', '#483D8B', '#0000FF', '#0000CD', '#00008B', '#000080', '#191970']
    yellow_shades = ['#FFBF00', '#E49B0F', '#FDDA0D', '#FFD700', '#FFA500', '#FF8C00', '#FF7F50', '#FF6347', '#FF4500', '#FF0000']
    green_shades = ['#00FF00', '#32CD32', '#008000', '#006400', '#9ACD32', '#6B8E23', '#556B2F', '#808000', '#556B2F', '#2E8B57']

    # Constellation of 10 satellites at RAAN = -20, i = 60
    sat1_1 = satellite(name = 'Sat1.1', sensor = deepcopy(sens), targetIDs=targetIDs, indeptEstimator=deepcopy(local), ddfEstimator=deepcopy(ddf), a = Earth.R + 1000 * u.km, ecc = 0, inc = 60, raan = -45, argp = 36*0, nu = 0, color=purple_shades[0])
    sat1_2 = satellite(name = 'Sat1.2', sensor = deepcopy(sens), targetIDs=targetIDs, indeptEstimator=deepcopy(local), ddfEstimator=deepcopy(ddf), a = Earth.R + 1000 * u.km, ecc = 0, inc = 60, raan = -45, argp = 36*1, nu = 0, color=purple_shades[1])
    sat1_3 = satellite(name = 'Sat1.3', sensor = deepcopy(sens), targetIDs=targetIDs, indeptEstimator=deepcopy(local), ddfEstimator=deepcopy(ddf), a = Earth.R + 1000 * u.km, ecc = 0, inc = 60, raan = -45, argp = 36*2, nu = 0, color=purple_shades[2])
    sat1_4 = satellite(name = 'Sat1.4', sensor = deepcopy(sens), targetIDs=targetIDs, indeptEstimator=deepcopy(local), ddfEstimator=deepcopy(ddf), a = Earth.R + 1000 * u.km, ecc = 0, inc = 60, raan = -45, argp = 36*3, nu = 0, color=purple_shades[3])
    sat1_5 = satellite(name = 'Sat1.5', sensor = deepcopy(sens), targetIDs=targetIDs, indeptEstimator=deepcopy(local), ddfEstimator=deepcopy(ddf), a = Earth.R + 1000 * u.km, ecc = 0, inc = 60, raan = -45, argp = 36*4, nu = 0, color=purple_shades[4])
    sat1_6 = satellite(name = 'Sat1.6', sensor = deepcopy(sens), targetIDs=targetIDs, indeptEstimator=deepcopy(local), ddfEstimator=deepcopy(ddf), a = Earth.R + 1000 * u.km, ecc = 0, inc = 60, raan = -45, argp = 36*5, nu = 0, color=purple_shades[5])
    sat1_7 = satellite(name = 'Sat1.7', sensor = deepcopy(sens), targetIDs=targetIDs, indeptEstimator=deepcopy(local), ddfEstimator=deepcopy(ddf), a = Earth.R + 1000 * u.km, ecc = 0, inc = 60, raan = -45, argp = 36*6, nu = 0, color=purple_shades[6])
    sat1_8 = satellite(name = 'Sat1.8', sensor = deepcopy(sens), targetIDs=targetIDs, indeptEstimator=deepcopy(local), ddfEstimator=deepcopy(ddf), a = Earth.R + 1000 * u.km, ecc = 0, inc = 60, raan = -45, argp = 36*7, nu = 0, color=purple_shades[7])
    sat1_9 = satellite(name = 'Sat1.9', sensor = deepcopy(sens), targetIDs=targetIDs, indeptEstimator=deepcopy(local), ddfEstimator=deepcopy(ddf), a = Earth.R + 1000 * u.km, ecc = 0, inc = 60, raan = -45, argp = 36*8, nu = 0, color=purple_shades[8])
    sat1_10 = satellite(name = 'Sat1.10', sensor = deepcopy(sens), targetIDs=targetIDs, indeptEstimator=deepcopy(local), ddfEstimator=deepcopy(ddf), a = Earth.R + 1000 * u.km, ecc = 0, inc = 60, raan = -45, argp = 36*9, nu = 0, color=purple_shades[9])

    # Constellation of 10 satellites at RAAN = -20 + 180, i = 60
    sat2_1 = satellite(name = 'Sat2.1', sensor = deepcopy(sens), targetIDs=targetIDs, indeptEstimator=deepcopy(local), ddfEstimator=deepcopy(ddf), a = Earth.R + 1000 * u.km, ecc = 0, inc = 180 - 60, raan = 45, argp = 36*0, nu = 0, color=yellow_shades[0])
    sat2_2 = satellite(name = 'Sat2.2', sensor = deepcopy(sens), targetIDs=targetIDs, indeptEstimator=deepcopy(local), ddfEstimator=deepcopy(ddf), a = Earth.R + 1000 * u.km, ecc = 0, inc = 180 - 60, raan = 45, argp = 36*1, nu = 0, color=yellow_shades[1])
    sat2_3 = satellite(name = 'Sat2.3', sensor = deepcopy(sens), targetIDs=targetIDs, indeptEstimator=deepcopy(local), ddfEstimator=deepcopy(ddf), a = Earth.R + 1000 * u.km, ecc = 0, inc = 180 - 60, raan = 45, argp = 36*2, nu = 0, color=yellow_shades[2])
    sat2_4 = satellite(name = 'Sat2.4', sensor = deepcopy(sens), targetIDs=targetIDs, indeptEstimator=deepcopy(local), ddfEstimator=deepcopy(ddf), a = Earth.R + 1000 * u.km, ecc = 0, inc = 180 - 60, raan = 45, argp = 36*3, nu = 0, color=yellow_shades[3])
    sat2_5 = satellite(name = 'Sat2.5', sensor = deepcopy(sens), targetIDs=targetIDs, indeptEstimator=deepcopy(local), ddfEstimator=deepcopy(ddf), a = Earth.R + 1000 * u.km, ecc = 0, inc = 180 - 60, raan = 45, argp = 36*4, nu = 0, color=yellow_shades[4])
    sat2_6 = satellite(name = 'Sat2.6', sensor = deepcopy(sens), targetIDs=targetIDs, indeptEstimator=deepcopy(local), ddfEstimator=deepcopy(ddf), a = Earth.R + 1000 * u.km, ecc = 0, inc = 180 - 60, raan = 45, argp = 36*5, nu = 0, color=yellow_shades[5])
    sat2_7 = satellite(name = 'Sat2.7', sensor = deepcopy(sens), targetIDs=targetIDs, indeptEstimator=deepcopy(local), ddfEstimator=deepcopy(ddf), a = Earth.R + 1000 * u.km, ecc = 0, inc = 180 - 60, raan = 45, argp = 36*6, nu = 0, color=yellow_shades[6])
    sat2_8 = satellite(name = 'Sat2.8', sensor = deepcopy(sens), targetIDs=targetIDs, indeptEstimator=deepcopy(local), ddfEstimator=deepcopy(ddf), a = Earth.R + 1000 * u.km, ecc = 0, inc = 180 - 60, raan = 45, argp = 36*7, nu = 0, color=yellow_shades[7])
    sat2_9 = satellite(name = 'Sat2.9', sensor = deepcopy(sens), targetIDs=targetIDs, indeptEstimator=deepcopy(local), ddfEstimator=deepcopy(ddf), a = Earth.R + 1000 * u.km, ecc = 0, inc = 180 - 60, raan = 45, argp = 36*8, nu = 0, color=yellow_shades[8])
    sat2_10 = satellite(name = 'Sat2.10', sensor = deepcopy(sens), targetIDs=targetIDs, indeptEstimator=deepcopy(local), ddfEstimator=deepcopy(ddf), a = Earth.R + 1000 * u.km, ecc = 0, inc = 180 - 60, raan = 45, argp = 36*9, nu = 0, color=yellow_shades[9])

    # Constellation of 10 sats doing equotorial orbits
    sat3_1 = satellite(name = 'Sat3.1', sensor = deepcopy(sens), targetIDs=targetIDs, indeptEstimator=deepcopy(local), ddfEstimator=deepcopy(ddf),  a = Earth.R + 1000 * u.km, ecc = 0, inc = 0, raan = -45, argp = 36*0, nu = 0, color=green_shades[0])
    sat3_2 = satellite(name = 'Sat3.2', sensor = deepcopy(sens), targetIDs=targetIDs, indeptEstimator=deepcopy(local), ddfEstimator=deepcopy(ddf),  a = Earth.R + 1000 * u.km, ecc = 0, inc = 0, raan = -45, argp = 36*1, nu = 0, color=green_shades[1])
    sat3_3 = satellite(name = 'Sat3.3', sensor = deepcopy(sens), targetIDs=targetIDs, indeptEstimator=deepcopy(local), ddfEstimator=deepcopy(ddf),  a = Earth.R + 1000 * u.km, ecc = 0, inc = 0, raan = -45, argp = 36*2, nu = 0, color=green_shades[2])
    sat3_4 = satellite(name = 'Sat3.4', sensor = deepcopy(sens), targetIDs=targetIDs, indeptEstimator=deepcopy(local), ddfEstimator=deepcopy(ddf),  a = Earth.R + 1000 * u.km, ecc = 0, inc = 0, raan = -45, argp = 36*3, nu = 0, color=green_shades[3])
    sat3_5 = satellite(name = 'Sat3.5', sensor = deepcopy(sens), targetIDs=targetIDs, indeptEstimator=deepcopy(local), ddfEstimator=deepcopy(ddf),  a = Earth.R + 1000 * u.km, ecc = 0, inc = 0, raan = -45, argp = 36*4, nu = 0, color=green_shades[4])
    sat3_6 = satellite(name = 'Sat3.6', sensor = deepcopy(sens), targetIDs=targetIDs, indeptEstimator=deepcopy(local), ddfEstimator=deepcopy(ddf),  a = Earth.R + 1000 * u.km, ecc = 0, inc = 0, raan = -45, argp = 36*5, nu = 0, color=green_shades[5])
    sat3_7 = satellite(name = 'Sat3.7', sensor = deepcopy(sens), targetIDs=targetIDs, indeptEstimator=deepcopy(local), ddfEstimator=deepcopy(ddf),  a = Earth.R + 1000 * u.km, ecc = 0, inc = 0, raan = -45, argp = 36*6, nu = 0, color=green_shades[6])
    sat3_8 = satellite(name = 'Sat3.8', sensor = deepcopy(sens), targetIDs=targetIDs, indeptEstimator=deepcopy(local), ddfEstimator=deepcopy(ddf),  a = Earth.R + 1000 * u.km, ecc = 0, inc = 0, raan = -45, argp = 36*7, nu = 0, color=green_shades[7])
    sat3_9 = satellite(name = 'Sat3.9', sensor = deepcopy(sens), targetIDs=targetIDs, indeptEstimator=deepcopy(local), ddfEstimator=deepcopy(ddf),  a = Earth.R + 1000 * u.km, ecc = 0, inc = 0, raan = -45, argp = 36*8, nu = 0, color=green_shades[8])
    sat3_10 = satellite(name = 'Sat3.10', sensor = deepcopy(sens), targetIDs=targetIDs, indeptEstimator=deepcopy(local), ddfEstimator=deepcopy(ddf),  a = Earth.R + 1000 * u.km, ecc = 0, inc = 0, raan = -45, argp = 36*9, nu = 0, color=green_shades[9])

    sats = [sat1_1, sat1_2, sat1_3, sat1_4, sat1_5, sat1_6, sat1_7, sat1_8, sat1_9, sat1_10, sat2_1, sat2_2, sat2_3, sat2_4, sat2_5, sat2_6, sat2_7, sat2_8, sat2_9, sat2_10, sat3_1, sat3_2, sat3_3, sat3_4, sat3_5, sat3_6, sat3_7, sat3_8, sat3_9, sat3_10]

    # Define the targets:
    # At M = 4.7, hypersonic
    targ1 = target(name = 'Targ1', targetID=1, coords = np.array([0,-45,0]), heading=90, speed= 1.61538*60, color = red_shades[0])
    # At M = 0.7, transonic speed
    targ2 = target(name = 'Targ2', targetID=2, coords = np.array([100,-5,0]), heading=180, speed= 0.2401*60, color = red_shades[1])
    # At 50 mph 
    targ3 = target(name = 'Targ3', targetID=3, coords = np.array([45,0,0]), heading=180 + 45, speed= 0.022352*60, color = red_shades[2])
    
    targs = [targ1, targ2, targ3]

    # Define the communication network:
    comms_network = comms(sats, maxNeighbors = 3, maxRange = 7500*u.km, minRange = 5*u.km, displayStruct = True)

    # Create and return an environment instance:
    return environment(sats, targs, comms_network, central)

#### This environment is used for sampling mono tracks and other intresting edge cases, only 3 sats at 12000 km ####
def create_environment_edge():

    # Define a sensor model:
    sens = sensor(name = 'Sensor', fov = 20, bearingsError = np.array([0.002, 0.002]))

    # Define targets for the satellites to track:
    targetIDs = [1,2,3]

    # Define local estimators:
    local = indeptEstimator(targetIDs = targetIDs)

    # Define the Data Fusion Algorithm, use the covariance intersection estimator:
    ddf = ddfEstimator(targetIDs = targetIDs)

    # Define the centralized estimator
    # Define local estimators:
    local = indeptEstimator(targetIDs = targetIDs)

    # Define the Data Fusion Algorithm, use the covariance intersection estimator:
    ddf = ddfEstimator(targetIDs = targetIDs)

    # Define the centralized estimator
    central = centralEstimator(targetIDs = targetIDs) 

    purple_shades = ['#9467BD']
    blue_shades = ['#87CEEB', '#6495ED', '#0000FF']
    yellow_shades = ['#FFBF00', '#E49B0F', '#FDDA0D']
    red_shades = ['#EE4B2B', '#800020', '#DE3163']

    # MONO TRACK SATELLITE
    sat1 = satellite(name = 'Sat1', sensor = deepcopy(sens), targetIDs=targetIDs, indeptEstimator=deepcopy(local), ddfEstimator=deepcopy(ddf), a = Earth.R + 12000 * u.km, ecc = 0, inc = 0, raan = -45, argp = 0, nu = 0, color=purple_shades[0])

    # POLAR ORBIT SATELLITE
    sat2 = satellite(name = 'Sat2', sensor = deepcopy(sens), targetIDs=targetIDs, indeptEstimator=deepcopy(local), ddfEstimator=deepcopy(ddf), a = Earth.R + 12000 * u.km, ecc = 0, inc = 90, raan = 0, argp = 0, nu = -45, color=blue_shades[0])

    # INCLINATION 50 SATELLITE
    sat3 = satellite(name = 'Sat3', sensor = deepcopy(sens), targetIDs=targetIDs, indeptEstimator=deepcopy(local), ddfEstimator=deepcopy(ddf), a = Earth.R + 12000 * u.km, ecc = 0, inc = 50, raan = -135, argp = 0, nu = 90, color=yellow_shades[0])
    
    sats = [sat1, sat2, sat3]

    # Define the target objects:
    # At M = 4.7, hypersonic
    targ1 = target(name = 'Targ1', targetID=1, coords = np.array([0,-45,0]), heading=90, speed= 1.61538*60, color = red_shades[0])
    # At M = 0.7, transonic speed
    targ2 = target(name = 'Targ2', targetID=2, coords = np.array([100,-5,0]), heading=180, speed= 0.2401*60, color = red_shades[1])
    # At 50 mph 
    targ3 = target(name = 'Targ3', targetID=3, coords = np.array([45,0,0]), heading=180 + 45, speed= 0.022352*60, color = red_shades[2])
    
    targs = [targ1, targ2, targ3]

    # Define the communication network:
    comms_network = comms(sats, maxNeighbors = 3, maxRange = 15000*u.km, minRange = 1*u.km, displayStruct = True)

    # Create and return an environment instance:
    return environment(sats, targs, comms_network, central)


def simple_environment():
   # Define a sensor model:
    sens = sensor(name = 'Sensor 1', fov = 115, bearingsError = np.array([0.05, 0.05]))
   
    # Define targets for the satellites to track:
    targetIDs = [1]

    # Define local estimators:
    local = indeptEstimator(targetIDs = targetIDs)

    # Define the Data Fusion Algorithm, use the covariance intersection estimator:
    ddf = ddfEstimator(targetIDs = targetIDs)

    # Define the centralized estimator
    central = centralEstimator(targetIDs = targetIDs) 

    # Define the satellites:
    sat1 = satellite(name = 'Sat1', sensor = deepcopy(sens), targetIDs=targetIDs, indeptEstimator=deepcopy(local), ddfEstimator=deepcopy(ddf),  a = Earth.R + 1000 * u.km, ecc = 0, inc = 90, raan = -45, argp = 0, nu = 0, color='b')
    sat2 = satellite(name = 'Sat2', sensor = deepcopy(sens), targetIDs=targetIDs, indeptEstimator=deepcopy(local), ddfEstimator=deepcopy(ddf),  a = Earth.R + 1000 * u.km, ecc = 0, inc = 90, raan = -45, argp = -25, nu = 0, color='c')
    sat3 = satellite(name = 'Sat3', sensor = deepcopy(sens), targetIDs=targetIDs, indeptEstimator=deepcopy(local), ddfEstimator=deepcopy(ddf),  a = Earth.R + 1000 * u.km, ecc = 0, inc = 90, raan = -45, argp = -50, nu = 0, color='y')
    sat4 = satellite(name = 'Sat4', sensor = deepcopy(sens), targetIDs=targetIDs, indeptEstimator=deepcopy(local), ddfEstimator=deepcopy(ddf),  a = Earth.R + 1000 * u.km, ecc = 0, inc = 0, raan = -45, argp = 0, nu = 0, color='r')
    sat5 = satellite(name = 'Sat5', sensor = deepcopy(sens), targetIDs=targetIDs, indeptEstimator=deepcopy(local), ddfEstimator=deepcopy(ddf),  a = Earth.R + 1000 * u.km, ecc = 0, inc = 0, raan = -45, argp = -60, nu = 0, color='g')
    sat6 = satellite(name = 'Sat6', sensor = deepcopy(sens), targetIDs=targetIDs, indeptEstimator=deepcopy(local), ddfEstimator=deepcopy(ddf),  a = Earth.R + 1000 * u.km, ecc = 0, inc = 0, raan = -45, argp = -90, nu = 0, color='m')

    #sats = [sat1, sat2, sat3, sat4, sat5, sat6]
    sats = [sat1,sat4]
    
    # Define the target objects:
    targ1 = target(name = 'Targ1', targetID=1, coords = np.array([90,0,0]), heading=0, speed=5, climbrate = 0, color = 'k')
    targs = [targ1]

    # Define the communication network:
    comms_network = comms(sats, maxNeighbors = 3, maxRange = 5000*u.km, minRange = 500*u.km, displayStruct = True)

    # Create and return an environment instance:
    return environment(sats, targs, comms_network, central)

# Plot the NEES and NIS results:
def plot_NEES_NIS(simData):

    # Now that the simulations are done, we can plot the results for NEES and NIS:
    def nested_dict():
        return defaultdict(list)

    # Now that the simulations are done, we can plot the results for NEES and NIS:
    nees_net = defaultdict(lambda: defaultdict(nested_dict))
    nis_net = defaultdict(lambda: defaultdict(nested_dict))
    
    numSims = len(simData)
    # Just loop trough everything and append the data to the dictionaries:
    # Loop through all sims
    # Define a satellite vector we can loop through, want to add
    for i in range(numSims):
        # Loop through all the targets
        for targ in simData[i].keys():
            # Loop through all sats
            for sat in simData[i][targ].keys():
                # Loop through all times:
                for time in time_vec.to_value():
                    nees_data = simData[i][targ][sat]['NEES'][time]
                    nis_data = simData[i][targ][sat]['NIS'][time]
                    # If not empty, append to the dictionary
                    if nees_data and nis_data:
                        # Append to the data at that time:
                        if time not in nees_net[targ][sat].keys():
                            nees_net[targ][sat][time] = []
                        if time not in nis_net[targ][sat].keys():
                            nis_net[targ][sat][time] = []
                        nees_net[targ][sat][time].append(nees_data)
                        nis_net[targ][sat][time].append(nis_data)
                    
    # Now we can finally plot the NEES and NIS plots:
    # Goal is to make one plot for each target.
    # Each plot will have 2 subplots, one for NEES and one for NIS plots
    # The data on the plots will be the average NEES and NIS values for each satellite at each time step
    for targ in nees_net.keys():
        fig, axs = plt.subplots(1,2, figsize=(15, 8))
        fig.suptitle(f'Target {targ} NEES and NIS plots over {numSims} simulations', fontsize=16)
        axs[0].set_title('Average NEES vs Time')
        axs[0].set_xlabel('Time [min]')
        axs[0].set_ylabel('NEES')
        axs[1].set_title('Average NIS vs Time')
        axs[1].set_xlabel('Time [min]')
        axs[1].set_ylabel('NIS')
        for sat in nees_net[targ].keys():
            # Calculate the average NEES and NIS values for each time step
            nees_avg = np.array([np.mean(nees_net[targ][sat][time]) for time in nees_net[targ][sat].keys()])
            nis_avg = np.array([np.mean(nis_net[targ][sat][time]) for time in nis_net[targ][sat].keys()])
            # Plot the data
            axs[0].plot(nees_net[targ][sat].keys(), nees_avg, label=f'{sat}')
            axs[1].plot(nis_net[targ][sat].keys(), nis_avg, label=f'{sat}')

                        
        axs[0].legend()
        axs[1].legend()
        # Save the plots
        filePath = os.path.dirname(os.path.realpath(__file__))
        plotPath = os.path.join(filePath, 'plots')
        os.makedirs(plotPath, exist_ok=True)
        plt.savefig(os.path.join(plotPath,"NEES_NIS_results.png"), dpi=300)

if __name__ == "__main__":

    # Vector of time for simulation:
    time_vec = np.linspace(30, 50, 20 + 1) * u.minute
<<<<<<< HEAD
    fileName = "redo_code4_"
=======
    fileName = "example"
>>>>>>> 4ce07cee
    
    # Number of simulations:
    numSims = 1
    simData = defaultdict(dict)
    for i in range(numSims):
        print(f'Simulation {i + 1} out of {numSims}')
        # Create a new environment instance for each simulation run:
        env = create_environment_edge()
        # Simulate the satellites through the vector of time:
        simData[i] = env.simulate(time_vec, savePlot = True, saveData = True, saveName = fileName, showSim = True)

    # Plot the NEES and NIS results:
    # TODO: Eventual monte-carlo benchmarking, at the moment do not use this function!
    # plot_NEES_NIS(simData)

    # Save the gif:
    env.render_gif(fileType='satellite_simulation', saveName=fileName, fps = 5)
    env.render_gif(fileType='uncertainity_ellipse', saveName=fileName, fps = 5)
    <|MERGE_RESOLUTION|>--- conflicted
+++ resolved
@@ -252,11 +252,7 @@
 
     # Vector of time for simulation:
     time_vec = np.linspace(30, 50, 20 + 1) * u.minute
-<<<<<<< HEAD
-    fileName = "redo_code4_"
-=======
     fileName = "example"
->>>>>>> 4ce07cee
     
     # Number of simulations:
     numSims = 1
