# Import pre-definied libraries
from import_libraries import *

# Import classes
from satelliteClass import satellite
from targetClass import target
from environmentClass import environment
from estimatorClass import estimator
from sensorClass import sensor

if __name__ == "__main__":

# Define a sensor model:
<<<<<<< HEAD
    sens1 = sensor(name = 'Sensor 1', fov = 90, sensorError = np.array([2, 2]), detectError= 0.05, resolution = 720)
    sens2 = sensor(name = 'Sensor 2', fov = 110, sensorError = np.array([2, 2]), detectError= 0.05, resolution = 720)
=======
    sens1 = sensor(fov = 90, sensorError = np.array([2, 2]), detectError= 0.05, resolution = 720, name = 'Sensor 1')
    sens2 = sensor(fov = 110, sensorError = np.array([2, 2]), detectError= 0.05, resolution = 720, name = 'Sensor 2')
>>>>>>> a17b8bd5

# Define some polar orbits at 1000 km altitude
    sat1 = satellite(name = 'Sat1', sensor = sens1, targetIDs=np.array([1, 3]), a = Earth.R + 1000 * u.km, ecc = 0, inc = 90, raan = 0, argp = 0, nu = 0, color='b')
    sat2 = satellite(name = 'Sat2', sensor = sens2, targetIDs=np.array([1, 2, 3, 4]), a = Earth.R + 1000 * u.km, ecc = 0, inc = 90, raan = 0, argp = -25, nu = 0, color='g')

    sats = [sat1, sat2]

# Define some targets
    targ1 = target(name = 'Targ1', targetID=1, r = np.array([6378, 0, 0, 0, 0, 0]),color = 'k')
    targ2 = target(name = 'Targ2', targetID=2, r = np.array([6378, 0, np.deg2rad(30), 0, 0,0]),color = 'y')
    targ3 = target(name = 'Targ3', targetID=3, r = np.array([6378, 0, np.deg2rad(60), 0, 0,0]),color = 'c')
    targ4 = target(name = 'Targ4', targetID=4, r = np.array([6378, 0, np.deg2rad(90), 0, 0,0]),color = 'm')   
   
    targs = [targ1, targ2, targ3, targ4]
    
# Create an estimator instance with the satellites and targets
    est = estimator(sats, targs)

# Create an environment instance 
    env = environment(sats, targs)

# Simulate the satellites through a vector of time
    time_vec = np.linspace(0, 50, 51) * u.minute
    env.simulate(time_vec, display = True)

# Save the gif
    env.render_gif(fileName = 'satellite_simulation.gif', fps = 5)
<|MERGE_RESOLUTION|>--- conflicted
+++ resolved
@@ -11,13 +11,8 @@
 if __name__ == "__main__":
 
 # Define a sensor model:
-<<<<<<< HEAD
-    sens1 = sensor(name = 'Sensor 1', fov = 90, sensorError = np.array([2, 2]), detectError= 0.05, resolution = 720)
-    sens2 = sensor(name = 'Sensor 2', fov = 110, sensorError = np.array([2, 2]), detectError= 0.05, resolution = 720)
-=======
     sens1 = sensor(fov = 90, sensorError = np.array([2, 2]), detectError= 0.05, resolution = 720, name = 'Sensor 1')
     sens2 = sensor(fov = 110, sensorError = np.array([2, 2]), detectError= 0.05, resolution = 720, name = 'Sensor 2')
->>>>>>> a17b8bd5
 
 # Define some polar orbits at 1000 km altitude
     sat1 = satellite(name = 'Sat1', sensor = sens1, targetIDs=np.array([1, 3]), a = Earth.R + 1000 * u.km, ecc = 0, inc = 90, raan = 0, argp = 0, nu = 0, color='b')
