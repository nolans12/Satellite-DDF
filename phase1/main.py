--- conflicted
+++ resolved
@@ -32,24 +32,10 @@
     sats = [sat1, sat2]
 
     # Define the target objects:
-    targ1 = target(name = 'Targ1', targetID=1, cords = np.array([90,0,0]), heading=0, speed=5, color = 'k')
-    targ2 = target(name = 'Targ2', targetID=2, cords = np.array([0,0,200]), heading=90, speed=100, color = 'r')
-    targs = [targ1]
+    targ1 = target(name = 'Targ1', targetID=1, cords = np.array([90,0,0]), heading=0, speed=5, climbrate = 0, color = 'k')
+    targ2 = target(name = 'Targ2', targetID=2, cords = np.array([0,0,200]), heading=90, speed=100, climbrate = 1, color = 'r')
+    targs = [targ1, targ2]
 
-<<<<<<< HEAD
-# Define the communication network:
-    comms = comms(sats, maxNeighbors = 3, maxRange = 5000*u.km, minRange = 500*u.km, displayStruct = True)
-
-# Create an environment instance:
-    env = environment(sats, targs, comms, central)
-
-# Simulate the satellites through a vector of time:
-    time_vec = np.linspace(0, 10, 11) * u.minute
-    env.simulate(time_vec, display = True)
-
-# Save the gif:
-    env.render_gif(fileName = 'satellite_simulation.gif', fps = 5)
-=======
     # Define the communication network:
     comms_network = comms(sats, maxNeighbors = 3, maxRange = 5000*u.km, minRange = 500*u.km, displayStruct = True)
 
@@ -118,21 +104,20 @@
         plotPath = os.path.join(filePath, 'plots')
         os.makedirs(plotPath, exist_ok=True)
         plt.savefig(os.path.join(plotPath,"NEES_NIS_results.png"), dpi=300)
->>>>>>> 66b76008
 
 if __name__ == "__main__":
     # Vector of time for simulation:
-    time_vec = np.linspace(0, 10, 601) * u.minute
+    time_vec = np.linspace(0, 40, 11) * u.minute
 
     # Number of simulations:
-    numSims = 50
+    numSims = 1
     simData = defaultdict(dict)
     for i in range(numSims):
         print(f'Simulation {i + 1} out of {numSims}')
         # Create a new environment instance for each simulation run:
         env = create_environment()
         # Simulate the satellites through the vector of time:
-        simData[i] = env.simulate(time_vec, savePlot = True, saveName = str(i + 1), showSim = False)
+        simData[i] = env.simulate(time_vec, savePlot = True, saveName = str(i + 1), showSim = True)
 
         
     # Plot the NEES and NIS results:
@@ -144,17 +129,6 @@
 # # DEFINE THE SATELLITE OBJECTS:
 
 #     # Define a sensor model:
-<<<<<<< HEAD
-#     sens1_1 = sensor(name = 'Sensor 1.1', fov = 115, sensorError = np.array([1, 1]), detectError= 0.05, resolution = 720)
-#     sens1_2 = sensor(name = 'Sensor 1.2', fov = 115, sensorError = np.array([1, 1]), detectError= 0.05, resolution = 720)
-#     sens1_3 = sensor(name = 'Sensor 1.3', fov = 115, sensorError = np.array([1, 1]), detectError= 0.05, resolution = 720)
-#     sens1_4 = sensor(name = 'Sensor 1.4', fov = 115, sensorError = np.array([1, 1]), detectError= 0.05, resolution = 720)
-
-#     sens2_1 = sensor(name = 'Sensor 2.1', fov = 100, sensorError = np.array([1, 1]), detectError= 0.05, resolution = 720)
-#     sens2_2 = sensor(name = 'Sensor 2.2', fov = 100, sensorError = np.array([1, 1]), detectError= 0.05, resolution = 720)
-#     sens2_3 = sensor(name = 'Sensor 2.3', fov = 100, sensorError = np.array([1, 1]), detectError= 0.05, resolution = 720)
-#     sens2_4 = sensor(name = 'Sensor 2.4', fov = 100, sensorError = np.array([1, 1]), detectError= 0.05, resolution = 720)
-=======
 #     sens1_1 = sensor(name = 'Sensor 1.1', fov = 115, bearingsError = np.array([0.5, 0.5]), rangeError = 0.5, detectChance= 0.05, resolution = 720)
 #     sens1_2 = sensor(name = 'Sensor 1.2', fov = 115, bearingsError = np.array([0.5, 0.5]), rangeError = 0.5, detectChance= 0.05, resolution = 720)
 #     sens1_3 = sensor(name = 'Sensor 1.3', fov = 115, bearingsError = np.array([0.5, 0.5]), rangeError = 0.5, detectChance= 0.05, resolution = 720)
@@ -163,7 +137,6 @@
 #     sens2_2 = sensor(name = 'Sensor 2.2', fov = 100, bearingsError = np.array([0.5, 0.5]), rangeError = 0.5, detectChance= 0.05, resolution = 720)
 #     sens2_3 = sensor(name = 'Sensor 2.3', fov = 100, bearingsError = np.array([0.5, 0.5]), rangeError = 0.5, detectChance= 0.05, resolution = 720)
 #     sens2_4 = sensor(name = 'Sensor 2.4', fov = 100, bearingsError = np.array([0.5, 0.5]), rangeError = 0.5, detectChance= 0.05, resolution = 720)
->>>>>>> 66b76008
     
 #     # Define targets for the satellites to track:
 #     # TODO: should we just make the satellite track any target it can see?
