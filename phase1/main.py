--- conflicted
+++ resolved
@@ -5,11 +5,7 @@
 from satelliteClass import satellite
 from targetClass import target
 from environmentClass import environment
-<<<<<<< HEAD
-from estimatorClass import centralEstimator, localEstimator, dataFusion
-=======
 from estimatorClass import centralEstimator, indeptEstimator, ddfEstimator
->>>>>>> 1d41b7f4
 from sensorClass import sensor
 from commClass import comms
 
@@ -24,18 +20,6 @@
     targetIDs = [1]
 
     # Define local estimators:
-<<<<<<< HEAD
-    local1 = localEstimator(targetIDs = targetIDs)
-    local2 = localEstimator(targetIDs = targetIDs)
-    central = centralEstimator(targetIDs = targetIDs) # TODO: why not just make centralized always do all targets? since it is the baseline?
-
-    # Define the Data Fusion Algorithm
-    dataFusionAlg = dataFusion(targetIDs = targetIDs)
-    
-    # Define the satellites:
-    sat1 = satellite(name = 'Sat1', sensor = sens1, targetIDs=targetIDs, estimator = local1, dataFusion=dataFusionAlg, a = Earth.R + 1000 * u.km, ecc = 0, inc = 45, raan = 0, argp = 80, nu = 0, color='b')
-    sat2 = satellite(name = 'Sat2', sensor = sens2, targetIDs=targetIDs, estimator = local2, dataFusion=dataFusionAlg, a = Earth.R + 1000 * u.km, ecc = 0, inc = 90, raan = -45, argp = 80, nu = 0, color='r')
-=======
     local = indeptEstimator(targetIDs = targetIDs)
 
     # Define the Data Fusion Algorithm, use the covariance intersection estimator:
@@ -48,174 +32,13 @@
     sat1 = satellite(name = 'Sat1', sensor = deepcopy(sens), targetIDs=targetIDs, indeptEstimator=deepcopy(local), ddfEstimator=deepcopy(ddf), a = Earth.R + 1000 * u.km, ecc = 0, inc = 90, raan = -45, argp = 85, nu = 0, color='b')
     sat2 = satellite(name = 'Sat2', sensor = deepcopy(sens), targetIDs=targetIDs, indeptEstimator=deepcopy(local), ddfEstimator=deepcopy(ddf), a = Earth.R + 1000 * u.km, ecc = 0, inc = 90, raan = -45, argp = 60, nu = 0, color='r')
     sat3 = satellite(name = 'Sat3', sensor = deepcopy(sens), targetIDs=targetIDs, indeptEstimator=deepcopy(local), ddfEstimator=deepcopy(ddf), a = Earth.R + 1000 * u.km, ecc = 0, inc = 90, raan = -45, argp = 30, nu = 0, color='y')
->>>>>>> 1d41b7f4
 
     sats = [sat1, sat2, sat3]
 
     # Define the target objects:
     targ1 = target(name = 'Targ1', targetID=1, cords = np.array([90,0,0]), heading=0, speed=5, climbrate = 0, color = 'k')
-<<<<<<< HEAD
-    #targ2 = target(name = 'Targ2', targetID=2, cords = np.array([0,0,200]), heading=90, speed=100, climbrate = 1, color = 'r')
-    targs = [targ1]#, targ2]
-
-    # Define the communication network:
-    comms_network = comms(sats, maxNeighbors = 3, maxRange = 5000*u.km, minRange = 500*u.km, displayStruct = True)
-
-    # Create and return an environment instance:
-    return environment(sats, targs, comms_network, central)
-
-
-
-def testCase_environment():
-# Test Case Consists of:
-#   Four Constellations in Polar Orbits at different right ascension of ascending node
-#   Each Constellation has 5 satellites separated by 5 degrees in true anomaly
-#       Each Satellite one sensors type a,b,c,d,e 
-#       Each satellite tracks all targets
-#       Each Satellite has a local estimator
-#       Each Satellite has a data fusion algorithm
-#
-#   Five Targets at different locations
-#       Target 1: 90 degrees latitude, 0 degrees longitude, 0 altitude, speed 5 m/s, heading 0 degrees, constant altitude 
-#       Target 2: 0 degrees latitude, 0 degrees longitude, 200 altitude, speed 100 m/s, heading 90 degrees, constant altitude
-#       Target 3: 45 degrees latitude, 45 degrees longitude, 100 altitude, speed 50 m/s, heading 45 degrees, constant altitude
-#       Target 4: -45 degrees latitude, 45 degrees longitude, 0 altitude, speed 20 m/s, heading -45 degrees, constant altitude
-#       Target 5: -90 degrees latitude, 45 degrees longitude, 0 altitude, speed 30 m/s, heading 90 degrees, constant altitude
-#
-#   Communication Network:
-#       Each satellite can communicate with 3 nearest neighbors
-#       Maximum range of communication is 5000 km
-#       Minimum range of communication is 500 km
-    
-    
-    # Define 5 sensor models with constant FOV and different bearings error matrixes:
-    bearings_Error_matrix = np.array([[0.001,0.001], [0.1, 0.1], [0.2, 0.2], [0.5, 0.5], [1, 1] ])
-    
-    sensor1 = sensor(name = 'Sensor A', fov = 115, bearingsError = bearings_Error_matrix[0])
-    sensor2 = sensor(name = 'Sensor B', fov = 115, bearingsError = bearings_Error_matrix[1])
-    sensor3 = sensor(name = 'Sensor C', fov = 115, bearingsError = bearings_Error_matrix[2])
-    sensor4 = sensor(name = 'Sensor D', fov = 115, bearingsError = bearings_Error_matrix[3])
-    sensor5 = sensor(name = 'Sensor E', fov = 115, bearingsError = bearings_Error_matrix[4])
-    
-    sensor6 = sensor(name = 'Sensor A', fov = 115, bearingsError = bearings_Error_matrix[0])
-    sensor7 = sensor(name = 'Sensor B', fov = 115, bearingsError = bearings_Error_matrix[1])
-    sensor8 = sensor(name = 'Sensor C', fov = 115, bearingsError = bearings_Error_matrix[2])
-    sensor9 = sensor(name = 'Sensor D', fov = 115, bearingsError = bearings_Error_matrix[3])
-    sensor10 = sensor(name = 'Sensor E', fov = 115, bearingsError = bearings_Error_matrix[4])
-    
-    sensor11 = sensor(name = 'Sensor A', fov = 115, bearingsError = bearings_Error_matrix[0])
-    sensor12 = sensor(name = 'Sensor B', fov = 115, bearingsError = bearings_Error_matrix[1])
-    sensor13 = sensor(name = 'Sensor C', fov = 115, bearingsError = bearings_Error_matrix[2])
-    sensor14 = sensor(name = 'Sensor D', fov = 115, bearingsError = bearings_Error_matrix[3])
-    sensor15 = sensor(name = 'Sensor E', fov = 115, bearingsError = bearings_Error_matrix[4])
-    
-    sensor16 = sensor(name = 'Sensor A', fov = 115, bearingsError = bearings_Error_matrix[0])
-    sensor17 = sensor(name = 'Sensor B', fov = 115, bearingsError = bearings_Error_matrix[1])
-    sensor18 = sensor(name = 'Sensor C', fov = 115, bearingsError = bearings_Error_matrix[2])
-    sensor19 = sensor(name = 'Sensor D', fov = 115, bearingsError = bearings_Error_matrix[3])
-    sensor20 = sensor(name = 'Sensor E', fov = 115, bearingsError = bearings_Error_matrix[4])
-
-    # Define targets for the satellites to track:
-    targetIDs = [1,2,3,4,5]
-
-    # Define local estimators:
-    local1 = localEstimator(targetIDs = targetIDs)
-    local2 = localEstimator(targetIDs = targetIDs)
-    local3 = localEstimator(targetIDs = targetIDs)
-    local4 = localEstimator(targetIDs = targetIDs)
-    local5 = localEstimator(targetIDs = targetIDs)
-    
-    local6 = localEstimator(targetIDs = targetIDs)
-    local7 = localEstimator(targetIDs = targetIDs)
-    local8 = localEstimator(targetIDs = targetIDs)
-    local9 = localEstimator(targetIDs = targetIDs)
-    local10 = localEstimator(targetIDs = targetIDs)
-    
-    # Define local estimators:
-    local11 = localEstimator(targetIDs = targetIDs)
-    local12 = localEstimator(targetIDs = targetIDs)
-    local13 = localEstimator(targetIDs = targetIDs)
-    local14 = localEstimator(targetIDs = targetIDs)
-    local15 = localEstimator(targetIDs = targetIDs)
-    
-    local16 = localEstimator(targetIDs = targetIDs)
-    local17 = localEstimator(targetIDs = targetIDs)
-    local18 = localEstimator(targetIDs = targetIDs)
-    local19 = localEstimator(targetIDs = targetIDs)
-    local20 = localEstimator(targetIDs = targetIDs)
-    
-    
-    central = centralEstimator(targetIDs = targetIDs)
-
-    # Define the Data Fusion Algorithm
-    dataFusionAlg1 = dataFusion(targetIDs = targetIDs)
-    dataFusionAlg2 = dataFusion(targetIDs = targetIDs)
-    dataFusionAlg3 = dataFusion(targetIDs = targetIDs)
-    dataFusionAlg4 = dataFusion(targetIDs = targetIDs)
-    dataFusionAlg5 = dataFusion(targetIDs = targetIDs)
-    
-    dataFusionAlg6 = dataFusion(targetIDs = targetIDs)
-    dataFusionAlg7 = dataFusion(targetIDs = targetIDs)
-    dataFusionAlg8 = dataFusion(targetIDs = targetIDs)
-    dataFusionAlg9 = dataFusion(targetIDs = targetIDs)
-    dataFusionAlg10 = dataFusion(targetIDs = targetIDs)
-    
-    dataFusionAlg11 = dataFusion(targetIDs = targetIDs)
-    dataFusionAlg12 = dataFusion(targetIDs = targetIDs)
-    dataFusionAlg13 = dataFusion(targetIDs = targetIDs)
-    dataFusionAlg14 = dataFusion(targetIDs = targetIDs)
-    dataFusionAlg15 = dataFusion(targetIDs = targetIDs)
-    
-    dataFusionAlg16 = dataFusion(targetIDs = targetIDs)
-    dataFusionAlg17 = dataFusion(targetIDs = targetIDs)
-    dataFusionAlg18 = dataFusion(targetIDs = targetIDs)
-    dataFusionAlg19 = dataFusion(targetIDs = targetIDs)
-    dataFusionAlg20 = dataFusion(targetIDs = targetIDs)
-    
-    # Define the satellites:
-    # Constellation 1: Polar Orbit at 0 degrees right ascension of ascending node
-    sat1 = satellite(name = 'Sat1', sensor = sensor1, targetIDs=targetIDs, estimator = local1, dataFusion=dataFusionAlg1, a = Earth.R + 1000 * u.km, ecc = 0, inc = 90, raan = 0, argp = 0, nu = 0, color='b')
-    sat2 = satellite(name = 'Sat2', sensor = sensor2, targetIDs=targetIDs, estimator = local2, dataFusion=dataFusionAlg2, a = Earth.R + 1000 * u.km, ecc = 0, inc = 90, raan = 0, argp = 10, nu = 0, color='b')
-    sat3 = satellite(name = 'Sat3', sensor = sensor3, targetIDs=targetIDs, estimator = local3, dataFusion=dataFusionAlg3, a = Earth.R + 1000 * u.km, ecc = 0, inc = 90, raan = 0, argp = 20, nu = 0, color='b')
-    sat4 = satellite(name = 'Sat4', sensor = sensor4, targetIDs=targetIDs, estimator = local4, dataFusion=dataFusionAlg4, a = Earth.R + 1000 * u.km, ecc = 0, inc = 90, raan = 0, argp = 30, nu = 0, color='b')
-    sat5 = satellite(name = 'Sat5', sensor = sensor5, targetIDs=targetIDs, estimator = local5, dataFusion=dataFusionAlg5, a = Earth.R + 1000 * u.km, ecc = 0, inc = 90, raan = 0, argp = 40, nu = 0, color='b')
-    
-    # Constellation 2: Polar Orbit at 30 degrees right ascension of ascending node
-    sat6 = satellite(name = 'Sat6', sensor = sensor6, targetIDs=targetIDs, estimator = local6, dataFusion=dataFusionAlg6, a = Earth.R + 1000 * u.km, ecc = 0, inc = 90, raan = 30, argp = 0, nu = 0, color='r')
-    sat7 = satellite(name = 'Sat7', sensor = sensor7, targetIDs=targetIDs, estimator = local7, dataFusion=dataFusionAlg7, a = Earth.R + 1000 * u.km, ecc = 0, inc = 90, raan = 30, argp = 10, nu = 0, color='r')
-    sat8 = satellite(name = 'Sat8', sensor = sensor8, targetIDs=targetIDs, estimator = local8, dataFusion=dataFusionAlg8, a = Earth.R + 1000 * u.km, ecc = 0, inc = 90, raan = 30, argp = 20, nu = 0, color='r')
-    sat9 = satellite(name = 'Sat9', sensor = sensor9, targetIDs=targetIDs, estimator = local9, dataFusion=dataFusionAlg9, a = Earth.R + 1000 * u.km, ecc = 0, inc = 90, raan = 30, argp = 30, nu = 0, color='r')
-    sat10 = satellite(name = 'Sat10', sensor = sensor10, targetIDs=targetIDs, estimator = local10, dataFusion=dataFusionAlg10, a = Earth.R + 1000 * u.km, ecc = 0, inc = 90, raan = 30, argp = 40, nu = 0, color='r')
-    
-    # Constellation 3: Polar Orbit at 60 degrees right ascension of ascending node
-    sat11 = satellite(name = 'Sat11', sensor = sensor11, targetIDs=targetIDs, estimator = local11, dataFusion=dataFusionAlg11, a = Earth.R + 1000 * u.km, ecc = 0, inc = 90, raan = 60, argp = 0, nu = -30, color='g')
-    sat12 = satellite(name = 'Sat12', sensor = sensor12, targetIDs=targetIDs, estimator = local12, dataFusion=dataFusionAlg12, a = Earth.R + 1000 * u.km, ecc = 0, inc = 90, raan = 60, argp = 10, nu = -30, color='g')
-    sat13 = satellite(name = 'Sat13', sensor = sensor13, targetIDs=targetIDs, estimator = local13, dataFusion=dataFusionAlg13, a = Earth.R + 1000 * u.km, ecc = 0, inc = 90, raan = 60, argp = 20, nu = -30, color='g')
-    sat14 = satellite(name = 'Sat14', sensor = sensor14, targetIDs=targetIDs, estimator = local14, dataFusion=dataFusionAlg14, a = Earth.R + 1000 * u.km, ecc = 0, inc = 90, raan = 60, argp = 30, nu = -30, color='g')
-    sat15 = satellite(name = 'Sat15', sensor = sensor15, targetIDs=targetIDs, estimator = local15, dataFusion=dataFusionAlg15, a = Earth.R + 1000 * u.km, ecc = 0, inc = 90, raan = 60, argp = 40, nu = -30, color='g')
-    
-    # Constellation 4: Polar Orbit at 90 degrees right ascension of ascending node
-    sat16 = satellite(name = 'Sat16', sensor = sensor16, targetIDs=targetIDs, estimator = local16, dataFusion=dataFusionAlg16, a = Earth.R + 1000 * u.km, ecc = 0, inc = 90, raan = 90, argp = 0, nu = 10, color='c')
-    sat17 = satellite(name = 'Sat17', sensor = sensor17, targetIDs=targetIDs, estimator = local17, dataFusion=dataFusionAlg17, a = Earth.R + 1000 * u.km, ecc = 0, inc = 90, raan = 90, argp = 10, nu = 10, color='c')
-    sat18 = satellite(name = 'Sat18', sensor = sensor18, targetIDs=targetIDs, estimator = local18, dataFusion=dataFusionAlg18, a = Earth.R + 1000 * u.km, ecc = 0, inc = 90, raan = 90, argp = 20, nu = 10, color='c')
-    sat19 = satellite(name = 'Sat19', sensor = sensor19, targetIDs=targetIDs, estimator = local19, dataFusion=dataFusionAlg19, a = Earth.R + 1000 * u.km, ecc = 0, inc = 90, raan = 90, argp = 30, nu = 10, color='c')
-    sat20 = satellite(name = 'Sat20', sensor = sensor20, targetIDs=targetIDs, estimator = local20, dataFusion=dataFusionAlg20, a = Earth.R + 1000 * u.km, ecc = 0, inc = 90, raan = 90, argp = 40, nu = 10, color='c')
-    
-    sats = [sat1, sat2, sat3, sat4, sat5, sat6, sat7, sat8, sat9, sat10, sat11, sat12, sat13, sat14, sat15, sat16, sat17, sat18, sat19, sat20]
-
-    # Define the target objects:
-    targ1 = target(name = 'Targ1', targetID=1, cords = np.array([90,0,0]), heading=0, speed=5, climbrate = 0, color = 'k')
-    targ2 = target(name = 'Targ2', targetID=2, cords = np.array([45,15,200]), heading=0, speed=5, climbrate = 0, color = 'k')
-    targ3 = target(name = 'Targ3', targetID=3, cords = np.array([0,30,100]), heading=0, speed=5, climbrate = 0, color = 'k')
-    targ4 = target(name = 'Targ4', targetID=4, cords = np.array([-45,60,50]), heading=0, speed=5, climbrate = 0, color = 'k')
-    targ5 = target(name = 'Targ5', targetID=5, cords = np.array([-90,90,0]), heading=0, speed=5, climbrate = 0, color = 'k')
-    
-    
-    targs = [targ1, targ2, targ3, targ4, targ5]
-=======
     targ2 = target(name = 'Targ2', targetID=2, cords = np.array([60,-45,200]), heading=90, speed=10, climbrate = 1, color = 'r')
     targs = [targ1]
->>>>>>> 1d41b7f4
 
     # Define the communication network:
     comms_network = comms(sats, maxNeighbors = 3, maxRange = 5000*u.km, minRange = 500*u.km, displayStruct = True)
@@ -286,35 +109,166 @@
         os.makedirs(plotPath, exist_ok=True)
         plt.savefig(os.path.join(plotPath,"NEES_NIS_results.png"), dpi=300)
 
+
+
+def testCase_environment():
+# Test Case Consists of:
+#   Four Constellations in Polar Orbits at different right ascension of ascending node
+#   Each Constellation has 5 satellites separated by 5 degrees in true anomaly
+#       Each Satellite one sensors type a,b,c,d,e 
+#       Each satellite tracks all targets
+#       Each Satellite has a local estimator
+#       Each Satellite has a data fusion algorithm
+#
+#   Five Targets at different locations
+#       Target 1: 90 degrees latitude, 0 degrees longitude, 0 altitude, speed 5 m/s, heading 0 degrees, constant altitude 
+#       Target 2: 0 degrees latitude, 0 degrees longitude, 200 altitude, speed 100 m/s, heading 90 degrees, constant altitude
+#       Target 3: 45 degrees latitude, 45 degrees longitude, 100 altitude, speed 50 m/s, heading 45 degrees, constant altitude
+#       Target 4: -45 degrees latitude, 45 degrees longitude, 0 altitude, speed 20 m/s, heading -45 degrees, constant altitude
+#       Target 5: -90 degrees latitude, 45 degrees longitude, 0 altitude, speed 30 m/s, heading 90 degrees, constant altitude
+#
+#   Communication Network:
+#       Each satellite can communicate with 3 nearest neighbors
+#       Maximum range of communication is 5000 km
+#       Minimum range of communication is 500 km
+    
+    
+    # Define 5 sensor models with constant FOV and different bearings error matrixes:
+    bearings_Error_matrix = np.array([[0.001,0.001], [0.1, 0.1], [0.2, 0.2], [0.5, 0.5], [1, 1] ])
+    
+    sensor1 = sensor(name = 'Sensor A', fov = 115, bearingsError = bearings_Error_matrix[0])
+    sensor2 = sensor(name = 'Sensor B', fov = 115, bearingsError = bearings_Error_matrix[1])
+    sensor3 = sensor(name = 'Sensor C', fov = 115, bearingsError = bearings_Error_matrix[2])
+    sensor4 = sensor(name = 'Sensor D', fov = 115, bearingsError = bearings_Error_matrix[3])
+    sensor5 = sensor(name = 'Sensor E', fov = 115, bearingsError = bearings_Error_matrix[4])
+    
+    sensor6 = sensor(name = 'Sensor A', fov = 115, bearingsError = bearings_Error_matrix[0])
+    sensor7 = sensor(name = 'Sensor B', fov = 115, bearingsError = bearings_Error_matrix[1])
+    sensor8 = sensor(name = 'Sensor C', fov = 115, bearingsError = bearings_Error_matrix[2])
+    sensor9 = sensor(name = 'Sensor D', fov = 115, bearingsError = bearings_Error_matrix[3])
+    sensor10 = sensor(name = 'Sensor E', fov = 115, bearingsError = bearings_Error_matrix[4])
+    
+    sensor11 = sensor(name = 'Sensor A', fov = 115, bearingsError = bearings_Error_matrix[0])
+    sensor12 = sensor(name = 'Sensor B', fov = 115, bearingsError = bearings_Error_matrix[1])
+    sensor13 = sensor(name = 'Sensor C', fov = 115, bearingsError = bearings_Error_matrix[2])
+    sensor14 = sensor(name = 'Sensor D', fov = 115, bearingsError = bearings_Error_matrix[3])
+    sensor15 = sensor(name = 'Sensor E', fov = 115, bearingsError = bearings_Error_matrix[4])
+    
+    sensor16 = sensor(name = 'Sensor A', fov = 115, bearingsError = bearings_Error_matrix[0])
+    sensor17 = sensor(name = 'Sensor B', fov = 115, bearingsError = bearings_Error_matrix[1])
+    sensor18 = sensor(name = 'Sensor C', fov = 115, bearingsError = bearings_Error_matrix[2])
+    sensor19 = sensor(name = 'Sensor D', fov = 115, bearingsError = bearings_Error_matrix[3])
+    sensor20 = sensor(name = 'Sensor E', fov = 115, bearingsError = bearings_Error_matrix[4])
+
+    # Define targets for the satellites to track:
+    targetIDs = [1,2,3,4,5]
+
+    # Define local estimators:
+    local1 = indeptEstimator(targetIDs = targetIDs)
+    local2 = indeptEstimator(targetIDs = targetIDs)
+    local3 = indeptEstimator(targetIDs = targetIDs)
+    local4 = indeptEstimator(targetIDs = targetIDs)
+    local5 = indeptEstimator(targetIDs = targetIDs)
+    
+    local6 = indeptEstimator(targetIDs = targetIDs)
+    local7 = indeptEstimator(targetIDs = targetIDs)
+    local8 = indeptEstimator(targetIDs = targetIDs)
+    local9 = indeptEstimator(targetIDs = targetIDs)
+    local10 = indeptEstimator(targetIDs = targetIDs)
+    
+    # Define local estimators:
+    local11 = indeptEstimator(targetIDs = targetIDs)
+    local12 = indeptEstimator(targetIDs = targetIDs)
+    local13 = indeptEstimator(targetIDs = targetIDs)
+    local14 = indeptEstimator(targetIDs = targetIDs)
+    local15 = indeptEstimator(targetIDs = targetIDs)
+    
+    local16 = indeptEstimator(targetIDs = targetIDs)
+    local17 = indeptEstimator(targetIDs = targetIDs)
+    local18 = indeptEstimator(targetIDs = targetIDs)
+    local19 = indeptEstimator(targetIDs = targetIDs)
+    local20 = indeptEstimator(targetIDs = targetIDs)
+    
+    
+    central = centralEstimator(targetIDs = targetIDs)
+
+    # Define the Data Fusion Algorithm
+    ddfEstimatorAlg1 = ddfEstimator(targetIDs = targetIDs)
+    ddfEstimatorAlg2 = ddfEstimator(targetIDs = targetIDs)
+    ddfEstimatorAlg3 = ddfEstimator(targetIDs = targetIDs)
+    ddfEstimatorAlg4 = ddfEstimator(targetIDs = targetIDs)
+    ddfEstimatorAlg5 = ddfEstimator(targetIDs = targetIDs)
+    
+    ddfEstimatorAlg6 = ddfEstimator(targetIDs = targetIDs)
+    ddfEstimatorAlg7 = ddfEstimator(targetIDs = targetIDs)
+    ddfEstimatorAlg8 = ddfEstimator(targetIDs = targetIDs)
+    ddfEstimatorAlg9 = ddfEstimator(targetIDs = targetIDs)
+    ddfEstimatorAlg10 = ddfEstimator(targetIDs = targetIDs)
+    
+    ddfEstimatorAlg11 = ddfEstimator(targetIDs = targetIDs)
+    ddfEstimatorAlg12 = ddfEstimator(targetIDs = targetIDs)
+    ddfEstimatorAlg13 = ddfEstimator(targetIDs = targetIDs)
+    ddfEstimatorAlg14 = ddfEstimator(targetIDs = targetIDs)
+    ddfEstimatorAlg15 = ddfEstimator(targetIDs = targetIDs)
+    
+    ddfEstimatorAlg16 = ddfEstimator(targetIDs = targetIDs)
+    ddfEstimatorAlg17 = ddfEstimator(targetIDs = targetIDs)
+    ddfEstimatorAlg18 = ddfEstimator(targetIDs = targetIDs)
+    ddfEstimatorAlg19 = ddfEstimator(targetIDs = targetIDs)
+    ddfEstimatorAlg20 = ddfEstimator(targetIDs = targetIDs)
+    
+    # Define the satellites:
+    # Constellation 1: Polar Orbit at 0 degrees right ascension of ascending node
+    sat1 = satellite(name = 'Sat1', sensor = sensor1, targetIDs=targetIDs, indeptEstimator = local1, ddfEstimator=ddfEstimatorAlg1, a = Earth.R + 1000 * u.km, ecc = 0, inc = 90, raan = 0, argp = 0, nu = 0, color='b')
+    sat2 = satellite(name = 'Sat2', sensor = sensor2, targetIDs=targetIDs, indeptEstimator = local2, ddfEstimator=ddfEstimatorAlg2, a = Earth.R + 1000 * u.km, ecc = 0, inc = 90, raan = 0, argp = 10, nu = 0, color='b')
+    sat3 = satellite(name = 'Sat3', sensor = sensor3, targetIDs=targetIDs, indeptEstimator = local3, ddfEstimator=ddfEstimatorAlg3, a = Earth.R + 1000 * u.km, ecc = 0, inc = 90, raan = 0, argp = 20, nu = 0, color='b')
+    sat4 = satellite(name = 'Sat4', sensor = sensor4, targetIDs=targetIDs, indeptEstimator = local4, ddfEstimator=ddfEstimatorAlg4, a = Earth.R + 1000 * u.km, ecc = 0, inc = 90, raan = 0, argp = 30, nu = 0, color='b')
+    sat5 = satellite(name = 'Sat5', sensor = sensor5, targetIDs=targetIDs, indeptEstimator = local5, ddfEstimator=ddfEstimatorAlg5, a = Earth.R + 1000 * u.km, ecc = 0, inc = 90, raan = 0, argp = 40, nu = 0, color='b')
+    
+    # Constellation 2: Polar Orbit at 30 degrees right ascension of ascending node
+    sat6 = satellite(name = 'Sat6', sensor = sensor6, targetIDs=targetIDs, indeptEstimator = local6, ddfEstimator=ddfEstimatorAlg6, a = Earth.R + 1000 * u.km, ecc = 0, inc = 90, raan = 30, argp = 0, nu = 0, color='r')
+    sat7 = satellite(name = 'Sat7', sensor = sensor7, targetIDs=targetIDs, indeptEstimator = local7, ddfEstimator=ddfEstimatorAlg7, a = Earth.R + 1000 * u.km, ecc = 0, inc = 90, raan = 30, argp = 10, nu = 0, color='r')
+    sat8 = satellite(name = 'Sat8', sensor = sensor8, targetIDs=targetIDs, indeptEstimator = local8, ddfEstimator=ddfEstimatorAlg8, a = Earth.R + 1000 * u.km, ecc = 0, inc = 90, raan = 30, argp = 20, nu = 0, color='r')
+    sat9 = satellite(name = 'Sat9', sensor = sensor9, targetIDs=targetIDs, indeptEstimator = local9, ddfEstimator=ddfEstimatorAlg9, a = Earth.R + 1000 * u.km, ecc = 0, inc = 90, raan = 30, argp = 30, nu = 0, color='r')
+    sat10 = satellite(name = 'Sat10', sensor = sensor10, targetIDs=targetIDs, indeptEstimator = local10, ddfEstimator=ddfEstimatorAlg10, a = Earth.R + 1000 * u.km, ecc = 0, inc = 90, raan = 30, argp = 40, nu = 0, color='r')
+    
+    # Constellation 3: Polar Orbit at 60 degrees right ascension of ascending node
+    sat11 = satellite(name = 'Sat11', sensor = sensor11, targetIDs=targetIDs, indeptEstimator = local11, ddfEstimator=ddfEstimatorAlg11, a = Earth.R + 1000 * u.km, ecc = 0, inc = 90, raan = 60, argp = 0, nu = -30, color='g')
+    sat12 = satellite(name = 'Sat12', sensor = sensor12, targetIDs=targetIDs, indeptEstimator = local12, ddfEstimator=ddfEstimatorAlg12, a = Earth.R + 1000 * u.km, ecc = 0, inc = 90, raan = 60, argp = 10, nu = -30, color='g')
+    sat13 = satellite(name = 'Sat13', sensor = sensor13, targetIDs=targetIDs, indeptEstimator = local13, ddfEstimator=ddfEstimatorAlg13, a = Earth.R + 1000 * u.km, ecc = 0, inc = 90, raan = 60, argp = 20, nu = -30, color='g')
+    sat14 = satellite(name = 'Sat14', sensor = sensor14, targetIDs=targetIDs, indeptEstimator = local14, ddfEstimator=ddfEstimatorAlg14, a = Earth.R + 1000 * u.km, ecc = 0, inc = 90, raan = 60, argp = 30, nu = -30, color='g')
+    sat15 = satellite(name = 'Sat15', sensor = sensor15, targetIDs=targetIDs, indeptEstimator = local15, ddfEstimator=ddfEstimatorAlg15, a = Earth.R + 1000 * u.km, ecc = 0, inc = 90, raan = 60, argp = 40, nu = -30, color='g')
+    
+    # Constellation 4: Polar Orbit at 90 degrees right ascension of ascending node
+    sat16 = satellite(name = 'Sat16', sensor = sensor16, targetIDs=targetIDs, indeptEstimator = local16, ddfEstimator=ddfEstimatorAlg16, a = Earth.R + 1000 * u.km, ecc = 0, inc = 90, raan = 90, argp = 0, nu = 10, color='c')
+    sat17 = satellite(name = 'Sat17', sensor = sensor17, targetIDs=targetIDs, indeptEstimator = local17, ddfEstimator=ddfEstimatorAlg17, a = Earth.R + 1000 * u.km, ecc = 0, inc = 90, raan = 90, argp = 10, nu = 10, color='c')
+    sat18 = satellite(name = 'Sat18', sensor = sensor18, targetIDs=targetIDs, indeptEstimator = local18, ddfEstimator=ddfEstimatorAlg18, a = Earth.R + 1000 * u.km, ecc = 0, inc = 90, raan = 90, argp = 20, nu = 10, color='c')
+    sat19 = satellite(name = 'Sat19', sensor = sensor19, targetIDs=targetIDs, indeptEstimator = local19, ddfEstimator=ddfEstimatorAlg19, a = Earth.R + 1000 * u.km, ecc = 0, inc = 90, raan = 90, argp = 30, nu = 10, color='c')
+    sat20 = satellite(name = 'Sat20', sensor = sensor20, targetIDs=targetIDs, indeptEstimator = local20, ddfEstimator=ddfEstimatorAlg20, a = Earth.R + 1000 * u.km, ecc = 0, inc = 90, raan = 90, argp = 40, nu = 10, color='c')
+    
+    sats = [sat1, sat2, sat3, sat4, sat5, sat6, sat7, sat8, sat9, sat10, sat11, sat12, sat13, sat14, sat15, sat16, sat17, sat18, sat19, sat20]
+
+    # Define the target objects:
+    targ1 = target(name = 'Targ1', targetID=1, cords = np.array([90,0,0]), heading=0, speed=5, climbrate = 0, color = 'k')
+    targ2 = target(name = 'Targ2', targetID=2, cords = np.array([45,15,200]), heading=0, speed=5, climbrate = 0, color = 'k')
+    targ3 = target(name = 'Targ3', targetID=3, cords = np.array([0,30,100]), heading=0, speed=5, climbrate = 0, color = 'k')
+    targ4 = target(name = 'Targ4', targetID=4, cords = np.array([-45,60,50]), heading=0, speed=5, climbrate = 0, color = 'k')
+    targ5 = target(name = 'Targ5', targetID=5, cords = np.array([-90,90,0]), heading=0, speed=5, climbrate = 0, color = 'k')
+    
+    
+    targs = [targ1, targ2, targ3, targ4, targ5]
+
+    # Define the communication network:
+    comms_network = comms(sats, maxNeighbors = 3, maxRange = 5000*u.km, minRange = 500*u.km, displayStruct = True)
+
+    # Create and return an environment instance:
+    return environment(sats, targs, comms_network, central)
+
 if __name__ == "__main__":
     # Vector of time for simulation:
-<<<<<<< HEAD
-    time_vec = np.linspace(0, 120, 241) * u.minute
-=======
     time_vec = np.linspace(0, 10, 61) * u.minute
->>>>>>> 1d41b7f4
-
-    env = testCase_environment()
-    env.simulate(time_vec, savePlot = True, saveName = str(1), showSim = True)
-    
+
     # Number of simulations:
-<<<<<<< HEAD
-    # numSims = 1
-    # simData = defaultdict(dict)
-    # for i in range(numSims):
-    #     print(f'Simulation {i + 1} out of {numSims}')
-    #     # Create a new environment instance for each simulation run:
-    #     env = create_environment()
-    #     # Simulate the satellites through the vector of time:
-    #     simData[i] = env.simulate(time_vec, savePlot = True, saveName = str(i + 1), showSim = True)
-
-        
-    # Plot the NEES and NIS results:
-    #plot_NEES_NIS(simData)
-    
-    env.render_gif("sim.gif", fps=5)
-    
-=======
     numSims = 1
     simData = defaultdict(dict)
     for i in range(numSims):
@@ -324,75 +278,12 @@
         # Simulate the satellites through the vector of time:
         simData[i] = env.simulate(time_vec, savePlot = True, saveName = "CI", showSim = True)
 
+    
+    # env = testCase_environment()
+    # env.simulate(time_vec, savePlot = True, saveName = str(1), showSim = True)
         
     # Plot the NEES and NIS results:
     # plot_NEES_NIS(simData)
     
     # Save the gif:
-    # env.render_gif(fileName = 'satellite_simulation.gif', fps = 5)
-
-# ### CLUSTER SIM BELOW:
-
-# # DEFINE THE SATELLITE OBJECTS:
-
-#     # Define a sensor model:
-#     sens1_1 = sensor(name = 'Sensor 1.1', fov = 115, bearingsError = np.array([0.5, 0.5]), rangeError = 0.5, detectChance= 0.05, resolution = 720)
-#     sens1_2 = sensor(name = 'Sensor 1.2', fov = 115, bearingsError = np.array([0.5, 0.5]), rangeError = 0.5, detectChance= 0.05, resolution = 720)
-#     sens1_3 = sensor(name = 'Sensor 1.3', fov = 115, bearingsError = np.array([0.5, 0.5]), rangeError = 0.5, detectChance= 0.05, resolution = 720)
-#     sens1_4 = sensor(name = 'Sensor 1.4', fov = 115, bearingsError = np.array([0.5, 0.5]), rangeError = 0.5, detectChance= 0.05, resolution = 720)
-#     sens2_1 = sensor(name = 'Sensor 2.1', fov = 100, bearingsError = np.array([0.5, 0.5]), rangeError = 0.5, detectChance= 0.05, resolution = 720)
-#     sens2_2 = sensor(name = 'Sensor 2.2', fov = 100, bearingsError = np.array([0.5, 0.5]), rangeError = 0.5, detectChance= 0.05, resolution = 720)
-#     sens2_3 = sensor(name = 'Sensor 2.3', fov = 100, bearingsError = np.array([0.5, 0.5]), rangeError = 0.5, detectChance= 0.05, resolution = 720)
-#     sens2_4 = sensor(name = 'Sensor 2.4', fov = 100, bearingsError = np.array([0.5, 0.5]), rangeError = 0.5, detectChance= 0.05, resolution = 720)
-    
-#     # Define targets for the satellites to track:
-#     # TODO: should we just make the satellite track any target it can see?
-#     targetIDs = [1]
-
-
-#     # Define local estimators:
-#     local1_1 = localEstimator(targetIDs = targetIDs)
-#     local1_2 = localEstimator(targetIDs = targetIDs)
-#     local1_3 = localEstimator(targetIDs = targetIDs)
-#     local1_4 = localEstimator(targetIDs = targetIDs)
-    
-#     local2_1 = localEstimator(targetIDs = targetIDs)
-#     local2_2 = localEstimator(targetIDs = targetIDs)
-#     local2_3 = localEstimator(targetIDs = targetIDs)
-#     local2_4 = localEstimator(targetIDs = targetIDs)
-
-#     # Central Estimator:
-#     central = centralEstimator(targetIDs = targetIDs) 
-    
-#     ## Cluster 1: Polar orbits:
-#     sat1_1 = satellite(name = 'Sat1', sensor = sens1_1, targetIDs=targetIDs, estimator = local1_1, a = Earth.R + 1000 * u.km, ecc = 0, inc = 90, raan = -45, argp = 0, nu = 0, color='b')
-#     sat1_2 = satellite(name = 'Sat2', sensor = sens1_2, targetIDs=targetIDs, estimator = local1_2, a = Earth.R + 1000 * u.km, ecc = 0, inc = 90, raan = -45, argp = 20, nu = 0, color='b')
-#     sat1_3 = satellite(name = 'Sat3', sensor = sens1_3, targetIDs=targetIDs, estimator = local1_3, a = Earth.R + 1000 * u.km, ecc = 0, inc = 90, raan = -45, argp = 40, nu = 0, color='b')
-#     sat1_4 = satellite(name = 'Sat4', sensor = sens1_4, targetIDs=targetIDs, estimator = local1_4, a = Earth.R + 1000 * u.km, ecc = 0, inc = 90, raan = -45, argp = 60, nu = 0, color='b')
-
-#     ## Cluster 2: Equatorial orbits:
-#     sat2_1 = satellite(name = 'Sat5', sensor = sens2_1, targetIDs=targetIDs, estimator = local2_1, a = Earth.R + 1000 * u.km, ecc = 0, inc = 0, raan = 0, argp = -180, nu = 0, color='r')
-#     sat2_2 = satellite(name = 'Sat6', sensor = sens2_2, targetIDs=targetIDs, estimator = local2_2, a = Earth.R + 1000 * u.km, ecc = 0, inc = 0, raan = 0, argp = -160, nu = 0, color='r')
-#     sat2_3 = satellite(name = 'Sat7', sensor = sens2_3, targetIDs=targetIDs, estimator = local2_3, a = Earth.R + 1000 * u.km, ecc = 0, inc = 0, raan = 0, argp = -140, nu = 0, color='r')
-#     sat2_4 = satellite(name = 'Sat8', sensor = sens2_4, targetIDs=targetIDs, estimator = local2_4, a = Earth.R + 1000 * u.km, ecc = 0, inc = 0, raan = 0, argp = -120, nu = 0, color='r')
-    
-#     sats = [sat1_1, sat1_2, sat1_3, sat1_4, sat2_1, sat2_2, sat2_3, sat2_4]
-
-# # DEFINE THE TARGET OBJECTS:
-#     targ1 = target(name = 'Targ1', targetID=1, r = np.array([6378, 0, 0, 0, 0, 0]),color = 'k')
-     
-#     targs = [targ1]
-
-# # Define the communication network:
-#     comms = comms(sats, range = 5000 * u.km, displayStruct = True)
-
-# # Create an environment instance:
-#     env = environment(sats, targs, comms, central)
-
-# # Simulate the satellites through a vector of time:
-#     time_vec = np.linspace(0, 50, 51) * u.minute
-#     env.simulate(time_vec, display = True)
-
-# # Save the gif:
-#     env.render_gif(fileName = 'satellite_simulation.gif', fps = 5)
->>>>>>> 1d41b7f4
+    env.render_gif(fileName = 'satellite_simulation.gif', fps = 5)