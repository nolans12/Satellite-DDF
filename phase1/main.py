--- conflicted
+++ resolved
@@ -14,7 +14,8 @@
 #####################
 def create_environment():
     # Define a sensor model:
-    sens = sensor(name = 'Sensor 1', fov = 115, bearingsError = np.array([0.5, 0.05]))
+    sens1 = sensor(name = 'Sensor 1', fov = 115, bearingsError = np.array([0.5, 0.5]))
+    sens2 = sensor(name = 'Sensor 2', fov = 50, bearingsError = np.array([0.5, 0.5]))
    
     # Define targets for the satellites to track:
     targetIDs = [1,2]
@@ -29,8 +30,8 @@
     central = centralEstimator(targetIDs = targetIDs) 
 
     # Define the satellites:
-    sat1 = satellite(name = 'Sat1', sensor = deepcopy(sens), targetIDs=targetIDs, indeptEstimator=deepcopy(local), ddfEstimator=deepcopy(ddf),  a = Earth.R + 1000 * u.km, ecc = 0, inc = 90, raan = -35, argp = -15, nu = 0, color='b')
-    sat2 = satellite(name = 'Sat2', sensor = deepcopy(sens), targetIDs=targetIDs, indeptEstimator=deepcopy(local), ddfEstimator=deepcopy(ddf),  a = Earth.R + 1000 * u.km, ecc = 0, inc = 0, raan = -35, argp = -25, nu = 0, color='c')
+    sat1 = satellite(name = 'Sat1', sensor = deepcopy(sens1), targetIDs=targetIDs, indeptEstimator=deepcopy(local), ddfEstimator=deepcopy(ddf),  a = Earth.R + 1000 * u.km, ecc = 0, inc = 90, raan = -35, argp = -15, nu = 0, color='b')
+    sat2 = satellite(name = 'Sat2', sensor = deepcopy(sens2), targetIDs=targetIDs, indeptEstimator=deepcopy(local), ddfEstimator=deepcopy(ddf),  a = Earth.R + 5000 * u.km, ecc = 0, inc = 0, raan = -35, argp = -25, nu = 0, color='c')
     # sat3 = satellite(name = 'Sat3', sensor = deepcopy(sens), targetIDs=targetIDs, indeptEstimator=deepcopy(local), ddfEstimator=deepcopy(ddf),  a = Earth.R + 1000 * u.km, ecc = 0, inc = 90, raan = -45, argp = -50, nu = 0, color='y')
     # sat4 = satellite(name = 'Sat4', sensor = deepcopy(sens), targetIDs=targetIDs, indeptEstimator=deepcopy(local), ddfEstimator=deepcopy(ddf),  a = Earth.R + 1000 * u.km, ecc = 0, inc = 0, raan = -45, argp = -30, nu = 0, color='r')
     # sat5 = satellite(name = 'Sat5', sensor = deepcopy(sens), targetIDs=targetIDs, indeptEstimator=deepcopy(local), ddfEstimator=deepcopy(ddf),  a = Earth.R + 1000 * u.km, ecc = 0, inc = 0, raan = -45, argp = -60, nu = 0, color='g')
@@ -40,7 +41,7 @@
 
     # Define the target objects:
     targ1 = target(name = 'Targ1', targetID=1, cords = np.array([90,0,0]), heading=0, speed=0, climbrate = 0, color = 'k')
-    targ2 = target(name = 'Targ2', targetID=2, cords = np.array([0,-60,0]), heading=90, speed=425, climbrate = 0, color = 'k')
+    targ2 = target(name = 'Targ2', targetID=2, cords = np.array([0,-60,0]), heading=90, speed=200, climbrate = 0, color = 'k')
     
     targs = [targ1, targ2]
 
@@ -208,7 +209,7 @@
 
 if __name__ == "__main__":
     # Vector of time for simulation:
-    time_vec = np.linspace(0, 20, 21) * u.minute
+    time_vec = np.linspace(0, 10, 11) * u.minute
     
     env = create_environment()
     env.simulate(time_vec, savePlot = True, saveName = "new", showSim = True)
@@ -227,73 +228,4 @@
     #     simData[i] = env.simulate(time_vec, savePlot = True, saveName = "CI", showSim = False)
 
     # Save the gif:
-<<<<<<< HEAD
-    env.render_gif(fileName = 'satellite_simulation.gif', fps = 5)
-=======
-    env.render_gif(fileName = 'satellite_simulation.gif', fps = 5)
-
-# ### CLUSTER SIM BELOW:
-
-# # DEFINE THE SATELLITE OBJECTS:
-
-#     # Define a sensor model:
-#     sens1_1 = sensor(name = 'Sensor 1.1', fov = 115, bearingsError = np.array([0.5, 0.5]), rangeError = 0.5, detectChance= 0.05, resolution = 720)
-#     sens1_2 = sensor(name = 'Sensor 1.2', fov = 115, bearingsError = np.array([0.5, 0.5]), rangeError = 0.5, detectChance= 0.05, resolution = 720)
-#     sens1_3 = sensor(name = 'Sensor 1.3', fov = 115, bearingsError = np.array([0.5, 0.5]), rangeError = 0.5, detectChance= 0.05, resolution = 720)
-#     sens1_4 = sensor(name = 'Sensor 1.4', fov = 115, bearingsError = np.array([0.5, 0.5]), rangeError = 0.5, detectChance= 0.05, resolution = 720)
-#     sens2_1 = sensor(name = 'Sensor 2.1', fov = 100, bearingsError = np.array([0.5, 0.5]), rangeError = 0.5, detectChance= 0.05, resolution = 720)
-#     sens2_2 = sensor(name = 'Sensor 2.2', fov = 100, bearingsError = np.array([0.5, 0.5]), rangeError = 0.5, detectChance= 0.05, resolution = 720)
-#     sens2_3 = sensor(name = 'Sensor 2.3', fov = 100, bearingsError = np.array([0.5, 0.5]), rangeError = 0.5, detectChance= 0.05, resolution = 720)
-#     sens2_4 = sensor(name = 'Sensor 2.4', fov = 100, bearingsError = np.array([0.5, 0.5]), rangeError = 0.5, detectChance= 0.05, resolution = 720)
-    
-#     # Define targets for the satellites to track:
-#     # TODO: should we just make the satellite track any target it can see?
-#     targetIDs = [1]
-
-
-#     # Define local estimators:
-#     local1_1 = localEstimator(targetIDs = targetIDs)
-#     local1_2 = localEstimator(targetIDs = targetIDs)
-#     local1_3 = localEstimator(targetIDs = targetIDs)
-#     local1_4 = localEstimator(targetIDs = targetIDs)
-    
-#     local2_1 = localEstimator(targetIDs = targetIDs)
-#     local2_2 = localEstimator(targetIDs = targetIDs)
-#     local2_3 = localEstimator(targetIDs = targetIDs)
-#     local2_4 = localEstimator(targetIDs = targetIDs)
-
-#     # Central Estimator:
-#     central = centralEstimator(targetIDs = targetIDs) 
-    
-#     ## Cluster 1: Polar orbits:
-#     sat1_1 = satellite(name = 'Sat1', sensor = sens1_1, targetIDs=targetIDs, estimator = local1_1, a = Earth.R + 1000 * u.km, ecc = 0, inc = 90, raan = -45, argp = 0, nu = 0, color='b')
-#     sat1_2 = satellite(name = 'Sat2', sensor = sens1_2, targetIDs=targetIDs, estimator = local1_2, a = Earth.R + 1000 * u.km, ecc = 0, inc = 90, raan = -45, argp = 20, nu = 0, color='b')
-#     sat1_3 = satellite(name = 'Sat3', sensor = sens1_3, targetIDs=targetIDs, estimator = local1_3, a = Earth.R + 1000 * u.km, ecc = 0, inc = 90, raan = -45, argp = 40, nu = 0, color='b')
-#     sat1_4 = satellite(name = 'Sat4', sensor = sens1_4, targetIDs=targetIDs, estimator = local1_4, a = Earth.R + 1000 * u.km, ecc = 0, inc = 90, raan = -45, argp = 60, nu = 0, color='b')
-
-#     ## Cluster 2: Equatorial orbits:
-#     sat2_1 = satellite(name = 'Sat5', sensor = sens2_1, targetIDs=targetIDs, estimator = local2_1, a = Earth.R + 1000 * u.km, ecc = 0, inc = 0, raan = 0, argp = -180, nu = 0, color='r')
-#     sat2_2 = satellite(name = 'Sat6', sensor = sens2_2, targetIDs=targetIDs, estimator = local2_2, a = Earth.R + 1000 * u.km, ecc = 0, inc = 0, raan = 0, argp = -160, nu = 0, color='r')
-#     sat2_3 = satellite(name = 'Sat7', sensor = sens2_3, targetIDs=targetIDs, estimator = local2_3, a = Earth.R + 1000 * u.km, ecc = 0, inc = 0, raan = 0, argp = -140, nu = 0, color='r')
-#     sat2_4 = satellite(name = 'Sat8', sensor = sens2_4, targetIDs=targetIDs, estimator = local2_4, a = Earth.R + 1000 * u.km, ecc = 0, inc = 0, raan = 0, argp = -120, nu = 0, color='r')
-    
-#     sats = [sat1_1, sat1_2, sat1_3, sat1_4, sat2_1, sat2_2, sat2_3, sat2_4]
-
-# # DEFINE THE TARGET OBJECTS:
-#     targ1 = target(name = 'Targ1', targetID=1, r = np.array([6378, 0, 0, 0, 0, 0]),color = 'k')
-     
-#     targs = [targ1]
-
-# # Define the communication network:
-#     comms = comms(sats, range = 5000 * u.km, displayStruct = True)
-
-# # Create an environment instance:
-#     env = environment(sats, targs, comms, central)
-
-# # Simulate the satellites through a vector of time:
-#     time_vec = np.linspace(0, 50, 51) * u.minute
-#     env.simulate(time_vec, display = True)
-
-# # Save the gif:
-#     env.render_gif(fileName = 'satellite_simulation.gif', fps = 5)
->>>>>>> 06773a71
+    env.render_gif(fileName = 'satellite_simulation.gif', fps = 5)