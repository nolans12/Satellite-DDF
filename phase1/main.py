# Import pre-definied libraries
from import_libraries import *

# Import classes
from satelliteClass import satellite
from targetClass import target
from environmentClass import environment
from estimatorClass import centralEstimator, localEstimator
from sensorClass import sensor
from commClass import comms

if __name__ == "__main__":

### DEFINE THE SATELLITE OBJECTS:
    # Define a sensor model:
<<<<<<< HEAD
    sens1 = sensor(name = 'Sensor 1', fov = 115, bearingsError = np.array([0.1, 0.1]), rangeError = 0.1, detectChance= 0, resolution = 720)
    sens2 = sensor(name = 'Sensor 2', fov = 115, bearingsError = np.array([0.5, 0.5]), rangeError = 0.5, detectChance= 0, resolution = 720)
=======
    sens1 = sensor(name = 'Sensor 1', fov = 115, bearingsError = np.array([0.1, 0.1]))
    sens2 = sensor(name = 'Sensor 2', fov = 115, bearingsError = np.array([0.1, 0.1]))
>>>>>>> dc4b83ce

    # Define targets for the satellites to track:
    targetIDs = [1, 2]

    # Define local estimators:
    local1 = localEstimator(targetIDs = targetIDs)
    local2 = localEstimator(targetIDs = targetIDs)
    central = centralEstimator(targetIDs = targetIDs) # TODO: why not just make centralized always do all targets? since it is the baseline?

    # Define the satellites:
    sat1 = satellite(name = 'Sat1', sensor = sens1, targetIDs=targetIDs, estimator = local1, a = Earth.R + 1000 * u.km, ecc = 0, inc = 90, raan = 0, argp = 80, nu = 0, color='b')
    sat2 = satellite(name = 'Sat2', sensor = sens2, targetIDs=targetIDs, estimator = local2, a = Earth.R + 1000 * u.km, ecc = 0, inc = 90, raan = -45, argp = 80, nu = 0, color='r')

    sats = [sat1, sat2]

# DEFINE THE TARGET OBJECTS: [name, targetID, cords, heading, speed] 
    targ1 = target(name = 'Targ1', targetID=1, cords = np.array([90,0,0]), heading=0, speed=50,  color = 'k')
    targ2 = target(name = 'Targ2', targetID=2, cords = np.array([0,0,200]), heading=90, speed=100,  color = 'r')
    targs = [targ1]

# Define the communication network:
    comms = comms(sats, maxNeighbors = 3, maxRange = 5000*u.km, minRange = 500*u.km, displayStruct = True)

# Create an environment instance:
    env = environment(sats, targs, comms, central)

# Simulate the satellites through a vector of time:
    time_vec = np.linspace(0, 10, 11) * u.minute
    env.simulate(time_vec, display = True)

# Save the gif:
    env.render_gif(fileName = 'satellite_simulation.gif', fps = 5)


# ### CLUSTER SIM BELOW:

# # DEFINE THE SATELLITE OBJECTS:

#     # Define a sensor model:
#     sens1_1 = sensor(name = 'Sensor 1.1', fov = 115, sensorError = np.array([1, 1]), detectError= 0.05, resolution = 720)
#     sens1_2 = sensor(name = 'Sensor 1.2', fov = 115, sensorError = np.array([1, 1]), detectError= 0.05, resolution = 720)
#     sens1_3 = sensor(name = 'Sensor 1.3', fov = 115, sensorError = np.array([1, 1]), detectError= 0.05, resolution = 720)
#     sens1_4 = sensor(name = 'Sensor 1.4', fov = 115, sensorError = np.array([1, 1]), detectError= 0.05, resolution = 720)

#     sens2_1 = sensor(name = 'Sensor 2.1', fov = 100, sensorError = np.array([1, 1]), detectError= 0.05, resolution = 720)
#     sens2_2 = sensor(name = 'Sensor 2.2', fov = 100, sensorError = np.array([1, 1]), detectError= 0.05, resolution = 720)
#     sens2_3 = sensor(name = 'Sensor 2.3', fov = 100, sensorError = np.array([1, 1]), detectError= 0.05, resolution = 720)
#     sens2_4 = sensor(name = 'Sensor 2.4', fov = 100, sensorError = np.array([1, 1]), detectError= 0.05, resolution = 720)
    
#     # Define targets for the satellites to track:
#     # TODO: should we just make the satellite track any target it can see?
#     targetIDs = [1]


#     # Define local estimators:
#     local1_1 = localEstimator(targetIDs = targetIDs)
#     local1_2 = localEstimator(targetIDs = targetIDs)
#     local1_3 = localEstimator(targetIDs = targetIDs)
#     local1_4 = localEstimator(targetIDs = targetIDs)
    
#     local2_1 = localEstimator(targetIDs = targetIDs)
#     local2_2 = localEstimator(targetIDs = targetIDs)
#     local2_3 = localEstimator(targetIDs = targetIDs)
#     local2_4 = localEstimator(targetIDs = targetIDs)

#     # Central Estimator:
#     central = centralEstimator(targetIDs = targetIDs) 
    
#     ## Cluster 1: Polar orbits:
#     sat1_1 = satellite(name = 'Sat1', sensor = sens1_1, targetIDs=targetIDs, estimator = local1_1, a = Earth.R + 1000 * u.km, ecc = 0, inc = 90, raan = -45, argp = 0, nu = 0, color='b')
#     sat1_2 = satellite(name = 'Sat2', sensor = sens1_2, targetIDs=targetIDs, estimator = local1_2, a = Earth.R + 1000 * u.km, ecc = 0, inc = 90, raan = -45, argp = 20, nu = 0, color='b')
#     sat1_3 = satellite(name = 'Sat3', sensor = sens1_3, targetIDs=targetIDs, estimator = local1_3, a = Earth.R + 1000 * u.km, ecc = 0, inc = 90, raan = -45, argp = 40, nu = 0, color='b')
#     sat1_4 = satellite(name = 'Sat4', sensor = sens1_4, targetIDs=targetIDs, estimator = local1_4, a = Earth.R + 1000 * u.km, ecc = 0, inc = 90, raan = -45, argp = 60, nu = 0, color='b')

#     ## Cluster 2: Equatorial orbits:
#     sat2_1 = satellite(name = 'Sat5', sensor = sens2_1, targetIDs=targetIDs, estimator = local2_1, a = Earth.R + 1000 * u.km, ecc = 0, inc = 0, raan = 0, argp = -180, nu = 0, color='r')
#     sat2_2 = satellite(name = 'Sat6', sensor = sens2_2, targetIDs=targetIDs, estimator = local2_2, a = Earth.R + 1000 * u.km, ecc = 0, inc = 0, raan = 0, argp = -160, nu = 0, color='r')
#     sat2_3 = satellite(name = 'Sat7', sensor = sens2_3, targetIDs=targetIDs, estimator = local2_3, a = Earth.R + 1000 * u.km, ecc = 0, inc = 0, raan = 0, argp = -140, nu = 0, color='r')
#     sat2_4 = satellite(name = 'Sat8', sensor = sens2_4, targetIDs=targetIDs, estimator = local2_4, a = Earth.R + 1000 * u.km, ecc = 0, inc = 0, raan = 0, argp = -120, nu = 0, color='r')
    
#     sats = [sat1_1, sat1_2, sat1_3, sat1_4, sat2_1, sat2_2, sat2_3, sat2_4]

# # DEFINE THE TARGET OBJECTS:
#     targ1 = target(name = 'Targ1', targetID=1, r = np.array([6378, 0, 0, 0, 0, 0]),color = 'k')
     
#     targs = [targ1]

# # Define the communication network:
#     comms = comms(sats, range = 5000 * u.km, displayStruct = True)

# # Create an environment instance:
#     env = environment(sats, targs, comms, central)

# # Simulate the satellites through a vector of time:
#     time_vec = np.linspace(0, 50, 51) * u.minute
#     env.simulate(time_vec, display = True)

# # Save the gif:
#     env.render_gif(fileName = 'satellite_simulation.gif', fps = 5)<|MERGE_RESOLUTION|>--- conflicted
+++ resolved
@@ -13,13 +13,8 @@
 
 ### DEFINE THE SATELLITE OBJECTS:
     # Define a sensor model:
-<<<<<<< HEAD
-    sens1 = sensor(name = 'Sensor 1', fov = 115, bearingsError = np.array([0.1, 0.1]), rangeError = 0.1, detectChance= 0, resolution = 720)
-    sens2 = sensor(name = 'Sensor 2', fov = 115, bearingsError = np.array([0.5, 0.5]), rangeError = 0.5, detectChance= 0, resolution = 720)
-=======
     sens1 = sensor(name = 'Sensor 1', fov = 115, bearingsError = np.array([0.1, 0.1]))
     sens2 = sensor(name = 'Sensor 2', fov = 115, bearingsError = np.array([0.1, 0.1]))
->>>>>>> dc4b83ce
 
     # Define targets for the satellites to track:
     targetIDs = [1, 2]
