--- conflicted
+++ resolved
@@ -12,11 +12,6 @@
 import PIL
 import csv
 import copy
-<<<<<<< HEAD
-from mpl_toolkits.mplot3d import Axes3D
-from mpl_toolkits.mplot3d.art3d import Poly3DCollection
-from scipy.spatial.transform import Rotation as R
-=======
 import matplotlib.gridspec as gridspec
 from matplotlib.patches import Patch
 import matplotlib.cm as cm  # Import colormap module
@@ -24,5 +19,4 @@
 from mpl_toolkits.mplot3d.art3d import Poly3DCollection
 from scipy.spatial.transform import Rotation as R
 from scipy.linalg import block_diag
->>>>>>> 5efea583
 from collections import defaultdict