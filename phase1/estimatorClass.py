--- conflicted
+++ resolved
@@ -355,24 +355,6 @@
         
         return Q
 
-
-<<<<<<< HEAD
-
-class dataFusion:
-    def __init__(self, targetIDs):
-        self.targs = targetIDs
-        
-        # Store Original Estimates and Covariances
-        self.estHist = {targetID: defaultdict(dict) for targetID in targetIDs}
-        self.covHist = {targetID: defaultdict(dict) for targetID in targetIDs}
-        
-        # Store Covariance Intersection Estimates and Covariances
-        self.CI_omegaOpt = {targetID: defaultdict(dict) for targetID in targetIDs}
-        self.CI_estHist = {targetID: defaultdict(dict) for targetID in targetIDs}
-        self.CI_covHist = {targetID: defaultdict(dict) for targetID in targetIDs}
-        
-    
-=======
 class ddfEstimator:
     def __init__(self, targetIDs):
 
@@ -584,7 +566,6 @@
         return Q
 
 
->>>>>>> 1d41b7f4
     def covariance_intersection(self, sat1, sat2, targetID, envTime):
         # Grab the most recent estimate and covariance on common target for both satellites
         time_prior = max(sat1.estimator.estHist[targetID].keys())
@@ -595,11 +576,7 @@
         cov2 = sat2.estimator.covarianceHist[targetID][time_prior]
         
         # Minimum Covariance Determinant
-<<<<<<< HEAD
-        omegaOpt= minimize(self.det_of_fused_covariance, [0.5], args=(cov1, cov2), bounds=[(0, 1)]).x
-=======
         omegaOpt = minimize(self.det_of_fused_covariance, [0.5], args=(cov1, cov2), bounds=[(0, 1)]).x
->>>>>>> 1d41b7f4
         
         # Compute Fused Covariance
         covFused = np.linalg.inv(omegaOpt * np.linalg.inv(cov1) + (1 - omegaOpt) * np.linalg.inv(cov2))
