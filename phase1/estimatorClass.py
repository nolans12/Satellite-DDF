--- conflicted
+++ resolved
@@ -381,11 +381,7 @@
     def CI(self, sat, commNode, targetID):
 
         # Check if there is any information in the queue:
-<<<<<<< HEAD
-        if len(commNode['queued_data']) == 0 or targetID not in commNode['queued_data']:
-=======
         if len(commNode['queued_data']) == 0 or targetID not in commNode['queued_data'] or len(commNode['queued_data'][targetID]) == 0:
->>>>>>> b3662645
             return
 
 
@@ -447,35 +443,6 @@
     #         # Perform covariance intersection on the new information:
     #         self.covariance_intersection(sat, commNode, targetID, sentTime)
         
-<<<<<<< HEAD
-        # Start with inital conditions
-        maxTime = max(commNode['queued_data'][targetID].keys())
-        covCur = self.covarianceHist[targetID][maxTime] 
-        estCur = self.estHist[targetID][maxTime]
-
-        # If no prior estimate, we can just use the first estimate and covariance
-        if len(estCur) == 0 and len(covCur) == 0:
-            covCur = commNode['queued_data'][targetID][maxTime]['cov'][0]
-            estCur = commNode['queued_data'][targetID][maxTime]['est'][0]
-
-        # If there is CI information through the queue, then fuse the information
-        for i in range(len(commNode['queued_data'][targetID][maxTime]['cov'])):
-            # Extract the estimate and covariance
-            est = commNode['queued_data'][targetID][maxTime]['est'][i]
-            cov = commNode['queued_data'][targetID][maxTime]['cov'][i]
-
-            # Minimize the covariance determinant
-            omegaOpt = minimize(self.det_of_fused_covariance, [0.5], args=(covCur, cov), bounds=[(0, 1)]).x
-
-            # Now compute the fused covariance
-            covFused = np.linalg.inv(omegaOpt * np.linalg.inv(covCur) + (1 - omegaOpt) * np.linalg.inv(cov))
-            estCur = covFused @ (omegaOpt * np.linalg.inv(covCur) @ estCur + (1 - omegaOpt) * np.linalg.inv(cov) @ est)
-
-        # Save the fused estimate and covariance
-        self.estHist[targetID][maxTime] = estCur
-        self.covarianceHist[targetID][maxTime] = covCur
-      
-=======
 
 
 
@@ -541,7 +508,6 @@
     #     # Clear the queued data
     #     commNode['queued_data'][targetID] = {}
 
->>>>>>> b3662645
 
     # LOCAL EXTENDED KALMAN FILTER
     # Inputs: Satellite with a new bearings measurement, targetID, dt since last measurement, and environment time (to time stamp the measurement)
