from import_libraries import *

class BaseEstimator:
    def __init__(self, targetIDs):
        # Define the targets to track
        self.targs = targetIDs

        # Define history vectors for each extended kalman filter
        self.estHist = {targetID: defaultdict(dict) for targetID in targetIDs} # Will be in ECI coordinates. the kalman estimate
        self.covarianceHist = {targetID: defaultdict(dict) for targetID in targetIDs} 

        self.innovationHist = {targetID: defaultdict(dict) for targetID in targetIDs}
        self.innovationCovHist = {targetID: defaultdict(dict) for targetID in targetIDs}

        self.neesHist = {targetID: defaultdict(dict) for targetID in targetIDs}
        self.nisHist = {targetID: defaultdict(dict) for targetID in targetIDs}

        self.gottenEstimate = False

    # Extended Kalman Filter for both local and central estimation
    def EKF(self, sats, measurements, target, envTime):
        # This Estimator can handle both the central and local estimation
        # Sats is a list of all satellites but it can also be a single sat for local estimation
        # Measurements is a list of all measurements but it can also be a single measurement for local estimation
        
        self.gottenEstimate = True
        numMeasurements = 2*len(measurements)
        
        # First get the measurements from the satellites at given time and targetID
        targetID = target.targetID
<<<<<<< HEAD

        # GET THE PRIOR DATA
        if len(self.estHist[targetID]) == 0 and len(self.covarianceHist[targetID]) == 0: # If no prior estimate exists, just use the measurement
            # TODO: 
            # We want our initial guess to be based on the initial guess of the target
            # Although the target may not actually have this state, it is sampled from a distrbition
            # est_prior = target.propagate(envTime, envTime, target.initialGuess)
            # P_prior = np.array([[50, 0, 0, 0, 0, 0],
            #                     [0, 100, 0, 0, 0, 0],
            #                     [0, 0, 50, 0, 0, 0],
            #                     [0, 0, 0, 100, 0, 0],
            #                     [0, 0, 0, 0, 50, 0],
            #                     [0, 0, 0, 0, 0, 100]])
            est_prior = np.array([target.pos[0], target.vel[0], target.pos[1], target.vel[1], target.pos[2], target.vel[2]]) +  np.random.normal(0, 1, 6)
            # est_prior = np.array([target.pos[0], 0, target.pos[1], 0, target.pos[2], 0])
=======
        
        ## For this target: Get the prior Data
        if len(self.estHist[targetID]) == 0 and len(self.covarianceHist[targetID]) == 0: # If no prior estimate exists, just use true position plus noise
            # start with true position and velocity plus some noise
            #prior_pos = np.array([target.pos[0], target.pos[1], target.pos[2]]) + np.random.normal(0, 1, 3)
            #prior_vel = np.array([target.vel[0], target.vel[1], target.vel[2]]) + np.random.normal(0, 1, 3)
            
            prior_pos = np.array([target.pos[0], target.pos[1], target.pos[2]]) + 15
            prior_vel = np.array([target.vel[0], target.vel[1], target.vel[2]]) + 1.5
            est_prior = np.array([prior_pos[0], prior_vel[0], prior_pos[1], prior_vel[1], prior_pos[2], prior_vel[2]])
                                 
            # start with some covariance, about +- 50 km and +- 100 km/min to make sure the covariance converges
>>>>>>> 20b19d03
            P_prior = np.array([[50, 0, 0, 0, 0, 0],
                                [0, 100, 0, 0, 0, 0],
                                [0, 0, 50, 0, 0, 0],
                                [0, 0, 0, 100, 0, 0],
                                [0, 0, 0, 0, 50, 0],
                                [0, 0, 0, 0, 0, 100]])
<<<<<<< HEAD

        # Store these and return for first iteration
=======
                
            # Store these and return for first iteration to intialize the filter consistently
>>>>>>> 20b19d03
            self.estHist[targetID][envTime] = est_prior
            self.covarianceHist[targetID][envTime] = P_prior
            self.innovationHist[targetID][envTime] = np.zeros(2)
            self.innovationCovHist[targetID][envTime] = np.eye(2)
            return est_prior
       
        else:
        # Else, get most recent estimate and covariance
            time_prior = max(self.estHist[targetID].keys())
            est_prior = self.estHist[targetID][time_prior]
            P_prior = self.covarianceHist[targetID][time_prior]

        ### Note that est_prior is a 1x6 array, and P_prior is a 6x6 array
        
        # Now to get dt, use time since last estimate for prediction step
        dt = envTime - time_prior

        # Predict the next state using state transition function
        est_pred = self.state_transition(est_prior, dt)
        
<<<<<<< HEAD
        # Define the process noise matrix, Q.
        # Estimate the randomness of the acceleration
        # Use Van Loan's method to tune Q
        # Q = self.calculate_Q(dt)

        # make Q be all zeros:
        Q = np.zeros((6,6))


        # Define the sensor noise matrix, R.
        # This is the covariance estimate of the sensor error
        # just use the bearing error for now?
        R = np.eye(2)*sat.sensor.bearingsError**2

        # EXTRACT THE MEASUREMENTS
        z = measurement # WILL BE BEARINGS ONLY MEASUREMENT

        # PREDICTION:
        # Predict the state and covariance
        # est_pred = np.dot(F, est_prior) # ECI coordinates
        est_pred = self.state_transition(est_prior, dt) # Spherical coordinates
        F = self.state_transition_jacobian(est_prior, dt) # Jacobian of the state transition
=======
        # Evaluate the Jacobian of the state transition function
        F = self.state_transition_jacobian(est_prior, dt)
>>>>>>> 20b19d03
        
        # Predict the prcoess noise assosiated with the state transition
        Q = np.zeros((6,6)) 
        
        # Predict the covariance
        P_pred = np.dot(F, np.dot(P_prior, F.T)) + Q
        
        # Now to get the measurements and update the estimate --> numMeasurements = 2*len(measurements) [alpha, beta]
        z = np.zeros((numMeasurements, 1)) # 2Nx1 stacked vector of measurements
        H = np.zeros((numMeasurements, 6)) # 2Nx6 Jacobian of the sensor model
        R = np.zeros((numMeasurements, numMeasurements)) # NxN Sensor noise matrix
        innovation = np.zeros((numMeasurements,1))
        
        i = 0
        for sat in sats: # for each satellite, get the measurement and update the H, R, and innovation
            # Stack the measurements into a 2Nx1 vector
            z[2*i:2*i+2] = np.reshape(measurements[i][:],(2,1)) # Measurement stack
            
            # Compute the Jacobian Evaluated at the predicted state
            H[2*i:2*i+2,0:6] = sat.sensor.jacobian_ECI_to_bearings(sat, est_pred) # Jacobian of the sensor model
            
            # Compute the block diagonal sensor noise matrix
            R[2*i:2*i+2,2*i:2*i+2] = np.eye(2) * sat.sensor.bearingsError**2 # Sensor noise matrix
            
            # Determine the innovation
            innovation[2*i:2*i+2] = z[2*i:2*i+2] - np.reshape(np.array(sat.sensor.convert_to_bearings(sat, np.array([est_pred[0], est_pred[2], est_pred[4]]))),(2,1)) # 2N x 1 vector of innovations
            
            i += 1
                        
        ### Extract Measurements and Calcualate Jacobian, Sensor Noise, and Innovation        
        # z = np.zeros((numMeasurements, 2))
        # H = np.zeros((2*numMeasurements, 6))
        # R = np.zeros((2*numMeasurements, 2*numMeasurements))
        # innovation = np.zeros((2*numMeasurements))
        
        # i = 0
        # for sat in sats: # for each satellite, get the measurement and update the H, R, and innovation
        #     z[i] = measurements[i] # get 1x2 measurement vector
        #     H[2*i:2*i+2,0:6] = sat.sensor.jacobian_ECI_to_bearings(sat, est_pred) # Jacobian of the sensor model
        #     R[2*i:2*i+2,2*i:2*i+2] = np.eye(2) * sat.sensor.bearingsError**2 # Sensor noise matrix
        #     innovation[2*i:2*i+2] = (z[i] - sat.sensor.convert_to_bearings(sat, np.array([est_pred[0], est_pred[2], est_pred[4]]))).flatten() # 1 x 2N vector of innovations
            
        #     i += 1
                        
        # Calculate the innovation covariance
        innovationCov = np.dot(H, np.dot(P_pred, H.T)) + R
        
        # Solve for the Kalman gain
        K = np.dot(P_pred, np.dot(H.T, np.linalg.inv(innovationCov)))
        
        # Correct the prediction
        est = est_pred + np.reshape(np.dot(K, innovation),(6)) # Note that estimates storedis a 1x6 array, so we need to transpose result
        
        # Correct the Covariance
        P = P_pred - np.dot(K, np.dot(H, P_pred))
        
        # CALCUATE NEES AND NIS
        # Get the true position
        true = np.array([target.pos[0], target.vel[0], target.pos[1], target.vel[1], target.pos[2], target.vel[2]])
        
        # Get the error
        error = est - true
        
        # Get the covariance of the error and innovation
        nees = np.dot(error.T, np.dot(np.linalg.inv(P), error))
        nis = np.dot(innovation.T, np.dot(np.linalg.inv(innovationCov), innovation))

        # SAVE THE DATA
        self.estHist[targetID][envTime] = est
        self.covarianceHist[targetID][envTime] = P
        self.innovationHist[targetID][envTime] = np.reshape(innovation,(numMeasurements))
        self.innovationCovHist[targetID][envTime] = innovationCov
        self.neesHist[targetID][envTime] = nees
<<<<<<< HEAD
        self.nisHist[targetID][envTime] = nis
    
    # VAN LOANS METHOD FOR Q
    def calculate_Q(self, dt, intensity=np.array([0.001, 5, 5])):
        # Use Van Loan's method to tune Q using the matrix exponential
        
        # Define the state transition matrix, A.
        A = np.array([[0, 1, 0, 0, 0, 0], 
                      [0, 0, 0, 0, 0, 0],
                      [0, 0, 0, 1, 0, 0],
                      [0, 0, 0, 0, 0, 0],
                      [0, 0, 0, 0, 0, 1],
                      [0, 0, 0, 0, 0, 0]])
        
        # Assume there could be noise impacting the cartesian acceleration
        Gamma = np.array([[0, 0, 0],
                          [1, 0, 0],
                          [0, 0, 0],
                          [0, 1, 0],
                          [0, 0, 0],
                          [0, 0, 1]])
        
        # Assing a maximum intensity of the noise --> 0.001 km/min^2 = 1 m/min^2 over the time step
        
        rangeNoise, elevationNoise, azimuthNoise = intensity
        x = rangeNoise * np.cos(elevationNoise) * np.cos(azimuthNoise)
        y = rangeNoise * np.cos(elevationNoise) * np.sin(azimuthNoise)
        z = rangeNoise * np.sin(elevationNoise)
        
        W = np.array([[x, 0, 0],
                      [0, y, 0],
                      [0, 0, z]])
    
        # Form Block Matrix Z
        Z = dt * np.block([ [-A, Gamma @ W @ Gamma.T], [np.zeros([6,6]), A.T]])
        
        # Compute Matrix Exponential
        vanLoan = expm(Z)

        # Extract Q = F.T * VanLoan[0:6, 6:12]
        F = vanLoan[6:12, 0:6].T

        Q = F @ vanLoan[0:6, 6:12]
        
        return Q0
    
    def state_transition(self, estPrior, dt):
    
=======
        self.nisHist[targetID][envTime] = nis[0][0]
    
    def state_transition(self, estPrior, dt):
>>>>>>> 20b19d03
        # Takes in previous ECI State and returns the next state after dt
        x = estPrior[0]
        vx = estPrior[1]
        y = estPrior[2]
        vy = estPrior[3]
        z = estPrior[4]
        vz = estPrior[5]
        
        # Turn into Spherical Coordinates
        range = jnp.sqrt(x**2 + y**2 + z**2)
        elevation = jnp.arcsin(z / range)
        azimuth = jnp.arctan2(y, x)
        
        rangeRate = (x * vx + y * vy + z * vz) / (range)

        # Calculate elevation rate
        elevationRate = -(z * (vx * x + vy * y) - (x**2 + y**2) * vz) / ((x**2 + y**2 + z**2) * jnp.sqrt(x**2 + y**2))

        # Calculate azimuth rate
        azimuthRate = (x * vy - y * vx) / (x**2 + y**2)

<<<<<<< Updated upstream
        # Print intermediate values (comment out if not needed in production)
        # jax.debug.print(
        #     "Predic: Range: {range}, Range Rate: {rangeRate}, Elevation: {elevation}, Elevation Rate: {elevationRate}, Azimuth: {azimuth}, Azimuth Rate: {azimuthRate}",
        #     range=range, rangeRate=rangeRate, elevation=elevation, elevationRate=elevationRate, azimuth=azimuth, azimuthRate=azimuthRate)
<<<<<<< HEAD
        
=======
>>>>>>> Stashed changes
=======
        # print('*'*50)
>>>>>>> 20b19d03
        # Propagate the State
        range = range + rangeRate * dt
        elevation = elevation + elevationRate * dt
        azimuth = azimuth + azimuthRate * dt
        
        # Convert back to Cartesian
        x = range * jnp.cos(elevation) * jnp.cos(azimuth)
        y = range * jnp.cos(elevation) * jnp.sin(azimuth)
        z = range * jnp.sin(elevation)
        
        # Approximate velocities conversion (simplified version)
        vx = rangeRate * jnp.cos(elevation) * jnp.cos(azimuth) - \
            range * elevationRate * jnp.sin(elevation) * jnp.cos(azimuth) - \
            range * azimuthRate * jnp.cos(elevation) * jnp.sin(azimuth)

        vy = rangeRate * jnp.cos(elevation) * jnp.sin(azimuth) - \
            range * elevationRate * jnp.sin(elevation) * jnp.sin(azimuth) + \
            range * azimuthRate * jnp.cos(elevation) * jnp.cos(azimuth)

        vz = rangeRate * jnp.sin(elevation) + \
            range * elevationRate * jnp.cos(elevation)

        return jnp.array([x, vx, y, vy, z, vz])

    def state_transition_jacobian(self, estPrior, dt):
        
        jacobian = jax.jacfwd(lambda x: self.state_transition(x, dt))(jnp.array(estPrior))
        
        return jacobian

### Central Estimator Class
class centralEstimator(BaseEstimator):
    def __init__(self, targetIDs):
        super().__init__(targetIDs)

    def EKF(self, sats, measurements, target, envTime):
        return super().EKF(sats, measurements, target, envTime)

### Independent Estimator Class
class indeptEstimator(BaseEstimator):
    def __init__(self, targetIDs):
        super().__init__(targetIDs)

    def EKF(self, sats, measurements, target, envTime):
        return super().EKF(sats, measurements, target, envTime)

### DDF Estimator Class
class ddfEstimator(BaseEstimator):
    def __init__(self, targetIDs):
        super().__init__(targetIDs)

<<<<<<< HEAD
<<<<<<< Updated upstream
    def EKF(self, sat, measurement, target, envTime):
        return self.local_EKF(sat, measurement, target, envTime)
=======
    def EKF(self, sats, measurements, target, envTime):
        return super().EKF(sats, measurements, target, envTime)
>>>>>>> 20b19d03

    def CI(self, sat, commNode, targetID):
=======
    def EKF(self, sats, measurements, target, envTime):
        return super().EKF(sats, measurements, target, envTime)
    

    def CI(self, sat, commNode):
        test = 1

    def CI_old(self, sat, commNode, targetID):

        # TODO: CHANGE THIS TO DECIDE IF WE SHOULD FUSE DATA OR NOT BASED ON TIME
>>>>>>> Stashed changes

        # Check if there is any information in the queue:
        if len(commNode['queued_data']) == 0 or targetID not in commNode['queued_data'] or len(commNode['queued_data'][targetID]) == 0:
            # print("No information in the queue for " + str(sat.name) + " for target " + str(targetID))
            return

<<<<<<< HEAD
        # print("Information in the queue for " + str(sat.name) + " for target " + str(targetID))
        # # print out the time for hte information:
        # for sentTime in commNode['queued_data'][targetID].keys():
            # print("Sent time: " + str(sentTime))
=======
        #print("Information in the queue for " + str(sat.name) + " for target " + str(targetID))
        # # print out the time for hte information:
        #for sentTime in commNode['queued_data'][targetID].keys():
            #print("Sent time: " + str(sentTime))
>>>>>>> 20b19d03
        ### There is information in the queue

        # If there is new information in the queue, we want to perform covariance intersection on all new time estimates and covariances:
        for sentTime in commNode['queued_data'][targetID].keys():

        # First check, do we have any prior estimate and covariance?
            # Should only ever happen once on first run through
            # If we dont, use the sent estimate and covariance to initalize
            if len(self.estHist[targetID]) == 0 and len(self.covarianceHist[targetID]) == 0:
                self.estHist[targetID][sentTime] = commNode['queued_data'][targetID][sentTime]['est'][0]
                self.covarianceHist[targetID][sentTime] = commNode['queued_data'][targetID][sentTime]['cov'][0]

        # Now, we have a prior estimate and covariance, so we need to perform covariance intersection?

            priorTime = max(self.estHist[targetID].keys())
            estPrior = self.estHist[targetID][priorTime]
            covPrior = self.covarianceHist[targetID][priorTime]

            # Propegate the estPrior to the new time?
            dt = sentTime - priorTime
<<<<<<< HEAD

            estPrior_prop = self.state_transition(estPrior, dt)
            F = self.state_transition_jacobian(estPrior, dt)
        
=======
            
            estPrior_prop = self.state_transition(estPrior, dt)
            
            F = self.state_transition_jacobian(estPrior, dt)
            covPrior_prop = np.dot(F, np.dot(covPrior, F.T))

            # print("Propegated prior estimate to new time: " + str(sentTime) + " for " + str(sat.name) + " from " + str(priorTime) + " to " + str(sentTime) + " : " + str(estPrior) + " to " + str(estPrior_prop))

>>>>>>> 20b19d03
        # Check, should we THROW OUT the prior? or do CI with it?
            # If the time b/w prior and new estimate is greater than 5 mins, we should throw out the prior
            if dt > 5 or self.gottenEstimate == False: 
                # print(str(sat.name) + " is throwing out prior estimate and covariance from " + str(priorTime) + " for " + str(commNode['queued_data'][targetID][sentTime]['sender']) + "s new update at " + str(sentTime))
                estPrior_prop = commNode['queued_data'][targetID][sentTime]['est'][0]
                covPrior_prop = commNode['queued_data'][targetID][sentTime]['cov'][0]
            # If the time b/w prior and new estimate is less than 5 mins, keep the prior the same, then do CI

        # Now do CI on all new estimates and covariances taken at that time step
            for i in range(len(commNode['queued_data'][targetID][sentTime]['est'])):

                estSent = commNode['queued_data'][targetID][sentTime]['est'][i]
                covSent = commNode['queued_data'][targetID][sentTime]['cov'][i]

                # Minimize the covariance determinant
                omegaOpt = minimize(self.det_of_fused_covariance, [0.5], args=(covPrior_prop, covSent), bounds=[(0, 1)]).x

                # Now compute the fused covariance
                cov1 = covPrior_prop
                cov2 = covSent
                
                covPrior_prop = np.linalg.inv(omegaOpt * np.linalg.inv(cov1) + (1 - omegaOpt) * np.linalg.inv(cov2))
                estPrior_prop = covPrior_prop @ (omegaOpt * np.linalg.inv(cov1) @ estPrior_prop + (1 - omegaOpt) * np.linalg.inv(cov2) @ estSent)

        # Finally, save the fused estimate and covariance
<<<<<<< HEAD
<<<<<<< Updated upstream
=======
            # print("Fused estimate and covariance for " + str(sat.name) + " for target " + str(targetID) + " at time " + str(sentTime))# + " : " + str(estPrior_prop) + " and " + str(covPrior_prop))
>>>>>>> Stashed changes
=======
            print("Fused estimate and covariance for " + str(sat.name) + " for target " + str(targetID) + " at time " + str(sentTime))# + " : " + str(estPrior_prop) + " and " + str(covPrior_prop))
>>>>>>> 20b19d03
            self.estHist[targetID][sentTime] = estPrior_prop
            self.covarianceHist[targetID][sentTime] = covPrior_prop

        # Clear the queued data
        commNode['queued_data'][targetID] = {}

    def det_of_fused_covariance(self, omega, cov1, cov2):
        # Calculate the determinant of the fused covariance matrix
        # omega is the weight of the first covariance matrix
        # cov1 and cov2 are the covariance matrices of the two estimates
        omega = omega[0]
        P = np.linalg.inv(omega * np.linalg.inv(cov1) + (1 - omega) * np.linalg.inv(cov2))
<<<<<<< HEAD
        return np.linalg.det(P)


class centralEstimator(BaseEstimator):
    def __init__(self, targetIDs):
        super().__init__(targetIDs)
        # Add any additional initialization specific to centralEstimator here

    # CENTRALIZED EXTENDED KALMAN FILTER
    # Inputs: All satellite objects, targetID to estimate, and the environment time
    # Output: New estimate in ECI
    def EKF(self, sats, target, envTime):
    
        # Desired estimate: Xdot = [x, vx, y, vy, z, vz]
        # Measurment: [in_track, cross_track] bearings measurement

        # First get the measurements from the satellites at given time and targetID
        targetID = target.targetID
        satMeasurements = self.collectAllMeasurements(sats, targetID, envTime)
        
        # GET THE PRIOR DATA
        if len(self.estHist[targetID]) == 0 and len(self.covarianceHist[targetID]) == 0: # If no prior estimate exists, just use the measurement
        # If no prior estimates, use the first measurement and assume no velocity
        
            est_prior = np.array([target.pos[0], target.vel[0], target.pos[1], target.vel[1], target.pos[2], target.vel[2]]) +  np.random.normal(0, 1, 6) 
            # est_prior = np.array([target.pos[0], 0, target.pos[1], 0, target.pos[2], 0])
            # start with some covariance, about +- 5 km and +- 15 km/min, then plus some noise 
            P_prior = np.array([[50, 0, 0, 0, 0, 0],
                                [0, 100, 0, 0, 0, 0],
                                [0, 0, 50, 0, 0, 0],
                                [0, 0, 0, 100, 0, 0],
                                [0, 0, 0, 0, 50, 0],
                                [0, 0, 0, 0, 0, 100]])# + np.random.normal(0, 1, (6,6))*np.eye(6)
            
            # Store these and return for first iteration
            self.estHist[targetID][envTime] = est_prior
            self.covarianceHist[targetID][envTime] = P_prior
            self.innovationHist[targetID][envTime] = np.zeros(3)
            self.innovationCovHist[targetID][envTime] = np.eye(3)
            return est_prior

        else:
        # Else, get prior estimate, need to get the last time, which will be the max
            time_prior = max(self.estHist[targetID].keys())
            est_prior = self.estHist[targetID][time_prior]
            P_prior = self.covarianceHist[targetID][time_prior]

        # Now to get dt, use time since last measurement
        dt = envTime - time_prior

        # all zeros for Q
        Q = np.zeros((6,6))

        # Define the sensor nonise matrix, R.
        # Needs to be stacked for each satellite
        for i, sat in enumerate(satMeasurements):
            R_curr = np.eye(2) * sat.sensor.bearingsError**2
            if i == 0:
                R_stack = R_curr
            else:
                R_stack = block_diag(R_stack, R_curr)

        # EXTRACT THE MEASUREMENTS
        z = np.array([satMeasurements[sat] for sat in satMeasurements]).flatten()

        # PREDICTION:
            # Predict the state and covariance
        # est_pred = np.dot(F, est_prior)
        est_pred = self.state_transition(est_prior, dt) # Spherical coordinates
        F = self.state_transition_jacobian(est_prior, dt) # Jacobian of the state transition
        
        P_pred = np.dot(F, np.dot(P_prior, F.T)) + Q

        # Use the predicted state to calculate H
        # Need this to be stacked for each satellite
        # Each H will be a 2x6 matrix
        H = np.zeros((2*len(satMeasurements), 6))
        for i, sat in enumerate(satMeasurements):
            H[2*i:2*i+2][0:6] = sat.sensor.jacobian_ECI_to_bearings(sat, est_pred)

        # UPDATE:
        # Calculate innovation terms:
        # We need to calculate the innovation for each satellite
        for i, sat in enumerate(satMeasurements):
            innovation_curr = satMeasurements[sat] - sat.sensor.convert_to_bearings(sat, np.array([est_pred[0], est_pred[2], est_pred[4]])) # Difference between the measurement and the predicted measurement
            if i == 0:
                innovation = innovation_curr
            else:
                innovation = np.append(innovation, innovation_curr)

        innovationCov = np.dot(H, np.dot(P_pred, H.T)) + R_stack

        # Solve for the Kalman gain
        K = np.dot(P_pred, np.dot(H.T, np.linalg.inv(innovationCov)))

        # Correct prediction
        est = est_pred + np.dot(K, innovation)
        P = P_pred - np.dot(K, np.dot(H, P_pred))
        
        # formatted_corrected_state = [f"{value:.2f}" for value in est]
        # print(f"Corrected state: {formatted_corrected_state}")
        # print(f"Actual state: {formatted_actual_state}")

        #print(*["-"*10]*6, sep="\n")

        # CALCUATE NEES AND NIS
        # For nees, we need to get the error compared to the truth data:
        # Get the true position
        true = np.array([target.pos[0], target.vel[0], target.pos[1], target.vel[1], target.pos[2], target.vel[2]])
        # Get the error
        error = est - true
        # Get the covariance of the error
        nees = np.dot(error.T, np.dot(np.linalg.inv(P), error))
        nis = np.dot(innovation.T, np.dot(np.linalg.inv(innovationCov), innovation))

        # SAVE THE DATA
        self.estHist[targetID][envTime] = est
        self.covarianceHist[targetID][envTime] = P
        self.innovationHist[targetID][envTime] = innovation
        self.innovationCovHist[targetID][envTime] = innovationCov
        self.neesHist[targetID][envTime] = nees
        self.nisHist[targetID][envTime] = nis

    # Input: All satellites and a single target
    # Output: A dictionary containing the satelite object and the measurement associated with that satellite
    def collectAllMeasurements(self, sats, targetID, envTime):
        satMeasurements = defaultdict(dict)
        for sat in sats: # check if a satellite viewed a target at this time
            if (hasattr(sat, 'measurementHist') and 
                targetID in sat.measurementHist and envTime in sat.measurementHist[targetID]):                
                    
                    # Add the satellite and the measurement to the dictionary
                    satMeasurements[sat] = sat.measurementHist[targetID][envTime]
            
        return satMeasurements
=======
        return np.linalg.det(P)
>>>>>>> 20b19d03
<|MERGE_RESOLUTION|>--- conflicted
+++ resolved
@@ -28,23 +28,6 @@
         
         # First get the measurements from the satellites at given time and targetID
         targetID = target.targetID
-<<<<<<< HEAD
-
-        # GET THE PRIOR DATA
-        if len(self.estHist[targetID]) == 0 and len(self.covarianceHist[targetID]) == 0: # If no prior estimate exists, just use the measurement
-            # TODO: 
-            # We want our initial guess to be based on the initial guess of the target
-            # Although the target may not actually have this state, it is sampled from a distrbition
-            # est_prior = target.propagate(envTime, envTime, target.initialGuess)
-            # P_prior = np.array([[50, 0, 0, 0, 0, 0],
-            #                     [0, 100, 0, 0, 0, 0],
-            #                     [0, 0, 50, 0, 0, 0],
-            #                     [0, 0, 0, 100, 0, 0],
-            #                     [0, 0, 0, 0, 50, 0],
-            #                     [0, 0, 0, 0, 0, 100]])
-            est_prior = np.array([target.pos[0], target.vel[0], target.pos[1], target.vel[1], target.pos[2], target.vel[2]]) +  np.random.normal(0, 1, 6)
-            # est_prior = np.array([target.pos[0], 0, target.pos[1], 0, target.pos[2], 0])
-=======
         
         ## For this target: Get the prior Data
         if len(self.estHist[targetID]) == 0 and len(self.covarianceHist[targetID]) == 0: # If no prior estimate exists, just use true position plus noise
@@ -57,20 +40,14 @@
             est_prior = np.array([prior_pos[0], prior_vel[0], prior_pos[1], prior_vel[1], prior_pos[2], prior_vel[2]])
                                  
             # start with some covariance, about +- 50 km and +- 100 km/min to make sure the covariance converges
->>>>>>> 20b19d03
             P_prior = np.array([[50, 0, 0, 0, 0, 0],
                                 [0, 100, 0, 0, 0, 0],
                                 [0, 0, 50, 0, 0, 0],
                                 [0, 0, 0, 100, 0, 0],
                                 [0, 0, 0, 0, 50, 0],
                                 [0, 0, 0, 0, 0, 100]])
-<<<<<<< HEAD
-
-        # Store these and return for first iteration
-=======
                 
             # Store these and return for first iteration to intialize the filter consistently
->>>>>>> 20b19d03
             self.estHist[targetID][envTime] = est_prior
             self.covarianceHist[targetID][envTime] = P_prior
             self.innovationHist[targetID][envTime] = np.zeros(2)
@@ -91,33 +68,8 @@
         # Predict the next state using state transition function
         est_pred = self.state_transition(est_prior, dt)
         
-<<<<<<< HEAD
-        # Define the process noise matrix, Q.
-        # Estimate the randomness of the acceleration
-        # Use Van Loan's method to tune Q
-        # Q = self.calculate_Q(dt)
-
-        # make Q be all zeros:
-        Q = np.zeros((6,6))
-
-
-        # Define the sensor noise matrix, R.
-        # This is the covariance estimate of the sensor error
-        # just use the bearing error for now?
-        R = np.eye(2)*sat.sensor.bearingsError**2
-
-        # EXTRACT THE MEASUREMENTS
-        z = measurement # WILL BE BEARINGS ONLY MEASUREMENT
-
-        # PREDICTION:
-        # Predict the state and covariance
-        # est_pred = np.dot(F, est_prior) # ECI coordinates
-        est_pred = self.state_transition(est_prior, dt) # Spherical coordinates
-        F = self.state_transition_jacobian(est_prior, dt) # Jacobian of the state transition
-=======
         # Evaluate the Jacobian of the state transition function
         F = self.state_transition_jacobian(est_prior, dt)
->>>>>>> 20b19d03
         
         # Predict the prcoess noise assosiated with the state transition
         Q = np.zeros((6,6)) 
@@ -191,60 +143,9 @@
         self.innovationHist[targetID][envTime] = np.reshape(innovation,(numMeasurements))
         self.innovationCovHist[targetID][envTime] = innovationCov
         self.neesHist[targetID][envTime] = nees
-<<<<<<< HEAD
-        self.nisHist[targetID][envTime] = nis
-    
-    # VAN LOANS METHOD FOR Q
-    def calculate_Q(self, dt, intensity=np.array([0.001, 5, 5])):
-        # Use Van Loan's method to tune Q using the matrix exponential
-        
-        # Define the state transition matrix, A.
-        A = np.array([[0, 1, 0, 0, 0, 0], 
-                      [0, 0, 0, 0, 0, 0],
-                      [0, 0, 0, 1, 0, 0],
-                      [0, 0, 0, 0, 0, 0],
-                      [0, 0, 0, 0, 0, 1],
-                      [0, 0, 0, 0, 0, 0]])
-        
-        # Assume there could be noise impacting the cartesian acceleration
-        Gamma = np.array([[0, 0, 0],
-                          [1, 0, 0],
-                          [0, 0, 0],
-                          [0, 1, 0],
-                          [0, 0, 0],
-                          [0, 0, 1]])
-        
-        # Assing a maximum intensity of the noise --> 0.001 km/min^2 = 1 m/min^2 over the time step
-        
-        rangeNoise, elevationNoise, azimuthNoise = intensity
-        x = rangeNoise * np.cos(elevationNoise) * np.cos(azimuthNoise)
-        y = rangeNoise * np.cos(elevationNoise) * np.sin(azimuthNoise)
-        z = rangeNoise * np.sin(elevationNoise)
-        
-        W = np.array([[x, 0, 0],
-                      [0, y, 0],
-                      [0, 0, z]])
-    
-        # Form Block Matrix Z
-        Z = dt * np.block([ [-A, Gamma @ W @ Gamma.T], [np.zeros([6,6]), A.T]])
-        
-        # Compute Matrix Exponential
-        vanLoan = expm(Z)
-
-        # Extract Q = F.T * VanLoan[0:6, 6:12]
-        F = vanLoan[6:12, 0:6].T
-
-        Q = F @ vanLoan[0:6, 6:12]
-        
-        return Q0
-    
-    def state_transition(self, estPrior, dt):
-    
-=======
         self.nisHist[targetID][envTime] = nis[0][0]
     
     def state_transition(self, estPrior, dt):
->>>>>>> 20b19d03
         # Takes in previous ECI State and returns the next state after dt
         x = estPrior[0]
         vx = estPrior[1]
@@ -266,18 +167,11 @@
         # Calculate azimuth rate
         azimuthRate = (x * vy - y * vx) / (x**2 + y**2)
 
-<<<<<<< Updated upstream
         # Print intermediate values (comment out if not needed in production)
         # jax.debug.print(
         #     "Predic: Range: {range}, Range Rate: {rangeRate}, Elevation: {elevation}, Elevation Rate: {elevationRate}, Azimuth: {azimuth}, Azimuth Rate: {azimuthRate}",
         #     range=range, rangeRate=rangeRate, elevation=elevation, elevationRate=elevationRate, azimuth=azimuth, azimuthRate=azimuthRate)
-<<<<<<< HEAD
-        
-=======
->>>>>>> Stashed changes
-=======
         # print('*'*50)
->>>>>>> 20b19d03
         # Propagate the State
         range = range + rangeRate * dt
         elevation = elevation + elevationRate * dt
@@ -299,7 +193,7 @@
 
         vz = rangeRate * jnp.sin(elevation) + \
             range * elevationRate * jnp.cos(elevation)
-
+        
         return jnp.array([x, vx, y, vy, z, vz])
 
     def state_transition_jacobian(self, estPrior, dt):
@@ -329,45 +223,20 @@
     def __init__(self, targetIDs):
         super().__init__(targetIDs)
 
-<<<<<<< HEAD
-<<<<<<< Updated upstream
-    def EKF(self, sat, measurement, target, envTime):
-        return self.local_EKF(sat, measurement, target, envTime)
-=======
     def EKF(self, sats, measurements, target, envTime):
         return super().EKF(sats, measurements, target, envTime)
->>>>>>> 20b19d03
 
     def CI(self, sat, commNode, targetID):
-=======
-    def EKF(self, sats, measurements, target, envTime):
-        return super().EKF(sats, measurements, target, envTime)
-    
-
-    def CI(self, sat, commNode):
-        test = 1
-
-    def CI_old(self, sat, commNode, targetID):
-
-        # TODO: CHANGE THIS TO DECIDE IF WE SHOULD FUSE DATA OR NOT BASED ON TIME
->>>>>>> Stashed changes
 
         # Check if there is any information in the queue:
         if len(commNode['queued_data']) == 0 or targetID not in commNode['queued_data'] or len(commNode['queued_data'][targetID]) == 0:
             # print("No information in the queue for " + str(sat.name) + " for target " + str(targetID))
             return
 
-<<<<<<< HEAD
-        # print("Information in the queue for " + str(sat.name) + " for target " + str(targetID))
-        # # print out the time for hte information:
-        # for sentTime in commNode['queued_data'][targetID].keys():
-            # print("Sent time: " + str(sentTime))
-=======
         #print("Information in the queue for " + str(sat.name) + " for target " + str(targetID))
         # # print out the time for hte information:
         #for sentTime in commNode['queued_data'][targetID].keys():
             #print("Sent time: " + str(sentTime))
->>>>>>> 20b19d03
         ### There is information in the queue
 
         # If there is new information in the queue, we want to perform covariance intersection on all new time estimates and covariances:
@@ -388,12 +257,6 @@
 
             # Propegate the estPrior to the new time?
             dt = sentTime - priorTime
-<<<<<<< HEAD
-
-            estPrior_prop = self.state_transition(estPrior, dt)
-            F = self.state_transition_jacobian(estPrior, dt)
-        
-=======
             
             estPrior_prop = self.state_transition(estPrior, dt)
             
@@ -402,7 +265,6 @@
 
             # print("Propegated prior estimate to new time: " + str(sentTime) + " for " + str(sat.name) + " from " + str(priorTime) + " to " + str(sentTime) + " : " + str(estPrior) + " to " + str(estPrior_prop))
 
->>>>>>> 20b19d03
         # Check, should we THROW OUT the prior? or do CI with it?
             # If the time b/w prior and new estimate is greater than 5 mins, we should throw out the prior
             if dt > 5 or self.gottenEstimate == False: 
@@ -428,14 +290,7 @@
                 estPrior_prop = covPrior_prop @ (omegaOpt * np.linalg.inv(cov1) @ estPrior_prop + (1 - omegaOpt) * np.linalg.inv(cov2) @ estSent)
 
         # Finally, save the fused estimate and covariance
-<<<<<<< HEAD
-<<<<<<< Updated upstream
-=======
-            # print("Fused estimate and covariance for " + str(sat.name) + " for target " + str(targetID) + " at time " + str(sentTime))# + " : " + str(estPrior_prop) + " and " + str(covPrior_prop))
->>>>>>> Stashed changes
-=======
             print("Fused estimate and covariance for " + str(sat.name) + " for target " + str(targetID) + " at time " + str(sentTime))# + " : " + str(estPrior_prop) + " and " + str(covPrior_prop))
->>>>>>> 20b19d03
             self.estHist[targetID][sentTime] = estPrior_prop
             self.covarianceHist[targetID][sentTime] = covPrior_prop
 
@@ -448,142 +303,4 @@
         # cov1 and cov2 are the covariance matrices of the two estimates
         omega = omega[0]
         P = np.linalg.inv(omega * np.linalg.inv(cov1) + (1 - omega) * np.linalg.inv(cov2))
-<<<<<<< HEAD
-        return np.linalg.det(P)
-
-
-class centralEstimator(BaseEstimator):
-    def __init__(self, targetIDs):
-        super().__init__(targetIDs)
-        # Add any additional initialization specific to centralEstimator here
-
-    # CENTRALIZED EXTENDED KALMAN FILTER
-    # Inputs: All satellite objects, targetID to estimate, and the environment time
-    # Output: New estimate in ECI
-    def EKF(self, sats, target, envTime):
-    
-        # Desired estimate: Xdot = [x, vx, y, vy, z, vz]
-        # Measurment: [in_track, cross_track] bearings measurement
-
-        # First get the measurements from the satellites at given time and targetID
-        targetID = target.targetID
-        satMeasurements = self.collectAllMeasurements(sats, targetID, envTime)
-        
-        # GET THE PRIOR DATA
-        if len(self.estHist[targetID]) == 0 and len(self.covarianceHist[targetID]) == 0: # If no prior estimate exists, just use the measurement
-        # If no prior estimates, use the first measurement and assume no velocity
-        
-            est_prior = np.array([target.pos[0], target.vel[0], target.pos[1], target.vel[1], target.pos[2], target.vel[2]]) +  np.random.normal(0, 1, 6) 
-            # est_prior = np.array([target.pos[0], 0, target.pos[1], 0, target.pos[2], 0])
-            # start with some covariance, about +- 5 km and +- 15 km/min, then plus some noise 
-            P_prior = np.array([[50, 0, 0, 0, 0, 0],
-                                [0, 100, 0, 0, 0, 0],
-                                [0, 0, 50, 0, 0, 0],
-                                [0, 0, 0, 100, 0, 0],
-                                [0, 0, 0, 0, 50, 0],
-                                [0, 0, 0, 0, 0, 100]])# + np.random.normal(0, 1, (6,6))*np.eye(6)
-            
-            # Store these and return for first iteration
-            self.estHist[targetID][envTime] = est_prior
-            self.covarianceHist[targetID][envTime] = P_prior
-            self.innovationHist[targetID][envTime] = np.zeros(3)
-            self.innovationCovHist[targetID][envTime] = np.eye(3)
-            return est_prior
-
-        else:
-        # Else, get prior estimate, need to get the last time, which will be the max
-            time_prior = max(self.estHist[targetID].keys())
-            est_prior = self.estHist[targetID][time_prior]
-            P_prior = self.covarianceHist[targetID][time_prior]
-
-        # Now to get dt, use time since last measurement
-        dt = envTime - time_prior
-
-        # all zeros for Q
-        Q = np.zeros((6,6))
-
-        # Define the sensor nonise matrix, R.
-        # Needs to be stacked for each satellite
-        for i, sat in enumerate(satMeasurements):
-            R_curr = np.eye(2) * sat.sensor.bearingsError**2
-            if i == 0:
-                R_stack = R_curr
-            else:
-                R_stack = block_diag(R_stack, R_curr)
-
-        # EXTRACT THE MEASUREMENTS
-        z = np.array([satMeasurements[sat] for sat in satMeasurements]).flatten()
-
-        # PREDICTION:
-            # Predict the state and covariance
-        # est_pred = np.dot(F, est_prior)
-        est_pred = self.state_transition(est_prior, dt) # Spherical coordinates
-        F = self.state_transition_jacobian(est_prior, dt) # Jacobian of the state transition
-        
-        P_pred = np.dot(F, np.dot(P_prior, F.T)) + Q
-
-        # Use the predicted state to calculate H
-        # Need this to be stacked for each satellite
-        # Each H will be a 2x6 matrix
-        H = np.zeros((2*len(satMeasurements), 6))
-        for i, sat in enumerate(satMeasurements):
-            H[2*i:2*i+2][0:6] = sat.sensor.jacobian_ECI_to_bearings(sat, est_pred)
-
-        # UPDATE:
-        # Calculate innovation terms:
-        # We need to calculate the innovation for each satellite
-        for i, sat in enumerate(satMeasurements):
-            innovation_curr = satMeasurements[sat] - sat.sensor.convert_to_bearings(sat, np.array([est_pred[0], est_pred[2], est_pred[4]])) # Difference between the measurement and the predicted measurement
-            if i == 0:
-                innovation = innovation_curr
-            else:
-                innovation = np.append(innovation, innovation_curr)
-
-        innovationCov = np.dot(H, np.dot(P_pred, H.T)) + R_stack
-
-        # Solve for the Kalman gain
-        K = np.dot(P_pred, np.dot(H.T, np.linalg.inv(innovationCov)))
-
-        # Correct prediction
-        est = est_pred + np.dot(K, innovation)
-        P = P_pred - np.dot(K, np.dot(H, P_pred))
-        
-        # formatted_corrected_state = [f"{value:.2f}" for value in est]
-        # print(f"Corrected state: {formatted_corrected_state}")
-        # print(f"Actual state: {formatted_actual_state}")
-
-        #print(*["-"*10]*6, sep="\n")
-
-        # CALCUATE NEES AND NIS
-        # For nees, we need to get the error compared to the truth data:
-        # Get the true position
-        true = np.array([target.pos[0], target.vel[0], target.pos[1], target.vel[1], target.pos[2], target.vel[2]])
-        # Get the error
-        error = est - true
-        # Get the covariance of the error
-        nees = np.dot(error.T, np.dot(np.linalg.inv(P), error))
-        nis = np.dot(innovation.T, np.dot(np.linalg.inv(innovationCov), innovation))
-
-        # SAVE THE DATA
-        self.estHist[targetID][envTime] = est
-        self.covarianceHist[targetID][envTime] = P
-        self.innovationHist[targetID][envTime] = innovation
-        self.innovationCovHist[targetID][envTime] = innovationCov
-        self.neesHist[targetID][envTime] = nees
-        self.nisHist[targetID][envTime] = nis
-
-    # Input: All satellites and a single target
-    # Output: A dictionary containing the satelite object and the measurement associated with that satellite
-    def collectAllMeasurements(self, sats, targetID, envTime):
-        satMeasurements = defaultdict(dict)
-        for sat in sats: # check if a satellite viewed a target at this time
-            if (hasattr(sat, 'measurementHist') and 
-                targetID in sat.measurementHist and envTime in sat.measurementHist[targetID]):                
-                    
-                    # Add the satellite and the measurement to the dictionary
-                    satMeasurements[sat] = sat.measurementHist[targetID][envTime]
-            
-        return satMeasurements
-=======
-        return np.linalg.det(P)
->>>>>>> 20b19d03
+        return np.linalg.det(P)