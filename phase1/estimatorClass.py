from import_libraries import *
## Creates the estimator class

class centralEstimator:
    def __init__(self, targetIDs): # Takes in both the satellite objects and the targetID
    
    # Define the targets to track
        self.targs = targetIDs
<<<<<<< HEAD

    # Define history vectors for each extended kalman filter
        self.measHist = {targetID: defaultdict(dict) for targetID in targetIDs}
        self.estHist = {targetID: defaultdict(dict) for targetID in targetIDs} # Will be in ECI coordinates
        self.covarianceHist = {targetID: defaultdict(dict) for targetID in targetIDs} # Will be in ECI coordinates
        
        self.time = 0

    # Input: All satellites and a single target
    # Output: All measurements for a single target    
    def collectAllMeasurements(self, sats, targetID, envTime):
        allMeas = []    
        for sat in sats: # check if a satellite viewed a target at this time
            if (hasattr(sat, 'raw_ECI_MeasimateHist') and 
                targetID in sat.raw_ECI_MeasimateHist and envTime in sat.raw_ECI_MeasimateHist[targetID]):                
                    
                    meas = sat.raw_ECI_MeasimateHist[targetID][envTime] # stack the measurement for the target
                    allMeas.append(meas)
            
        return np.array(allMeas)
                
    def EKF(self, allMeas, targetID, dt, envTime):
    # Centralized Extended Kalman Filter:
    # Assume that a central estimator has access to all measurements on a target at a time step
    # Inputs: allMeas = [sat1Meas, sat2Meas, ...] where sat1Meas = [x, y, z] in ECI coordinates
    
    # Assume prior state estimate exists
        if len(self.estHist[targetID]) == 0:
            # If no prior estimate, use the first measurement and assume no velocity
            state = np.array([allMeas[0][0], 0, allMeas[0][1], 0, allMeas[0][2], 0])
        else:
            # To get the last estimate, need to get the last time, which will be the max
            lastTime = max(self.estHist[targetID].keys())
            state = self.estHist[targetID][lastTime]

    # Get last covariance matrix
        # Assume prior covariance exists
        if len(self.covarianceHist[targetID]) == 0:
            # If no prior covariance, use the identity matrix
            P = np.eye(6)
        else:
            # To get the last covariance, need to get the last time, which will be the max
            lastTime = max(self.covarianceHist[targetID].keys())
            P = self.covarianceHist[targetID][lastTime]
    
    # Preciction:
    # USING CWNAM
    # Define the state transition matrix
        F = np.array([[1, dt, 0, 0, 0, 0],
                      [0, 1, 0, 0, 0, 0],
                      [0, 0, 1, dt, 0, 0],
                      [0, 0, 0, 1, 0, 0],
                      [0, 0, 0, 0, 1, dt],
                      [0, 0, 0, 0, 0, 1]])
        
    # Define the process noise matrix
=======

    # Define history vectors for each extended kalman filter
        self.measHist = {targetID: defaultdict(dict) for targetID in targetIDs}
        self.estHist = {targetID: defaultdict(dict) for targetID in targetIDs} # Will be in ECI coordinates
        self.covarianceHist = {targetID: defaultdict(dict) for targetID in targetIDs} # Will be in ECI coordinates

        self.innovationHist = {targetID: defaultdict(dict) for targetID in targetIDs}
        self.innovationCovHist = {targetID: defaultdict(dict) for targetID in targetIDs}

    # Input: All satellites and a single target
    # Output: A dictionary containing the satelite object and the measurement associated with that satellite
    def collectAllMeasurements(self, sats, targetID, envTime):
        satMeasurements = defaultdict(dict)
        for sat in sats: # check if a satellite viewed a target at this time
            if (hasattr(sat, 'raw_ECI_measHist') and 
                targetID in sat.raw_ECI_measHist and envTime in sat.raw_ECI_measHist[targetID]):                
                    
                    # Add the satellite and the measurement to the dictionary
                    satMeasurements[sat] = sat.raw_ECI_measHist[targetID][envTime]
            
        return satMeasurements

# CENTRALIZED EXTENDED KALMAN FILTER
    # Inputs: All satellite objects, targetID to estimate, and the environment time
    def EKF(self, sats, target, envTime):

    # Desired estimate: Xdot = [x, vx, y, vy, z, vz]
    # Measurment: Z = [x y z] ECI coordinates

        # First get the measurements from the satellites at given time and targetID
        targetID = target.targetID
        satMeasurements = self.collectAllMeasurements(sats, targetID, envTime)
# GET THE PRIOR DATA
        if len(self.estHist[targetID]) == 0 and len(self.covarianceHist[targetID]) == 0: # If no prior estimate exists, just use the measurement
    # If no prior estimates, use the first measurement and assume no velocity
            est_prior = np.array([target.pos[0], 0, target.pos[1], 0, target.pos[2], 0]) # start with true position, no velocity
            P_prior = np.array([[10, 0, 0, 0, 0, 0], # initalize positions to be +- 10 km and velocities to be +- 1 km/s
                                [0, 1, 0, 0, 0, 0],
                                [0, 0, 10, 0, 0, 0],
                                [0, 0, 0, 1, 0, 0],
                                [0, 0, 0, 0, 10, 0],
                                [0, 0, 0, 0, 0, 1]])
        # Store these and return for first iteration
            self.estHist[targetID][envTime] = est_prior
            self.covarianceHist[targetID][envTime] = P_prior
            self.measHist[targetID][envTime] = satMeasurements
            self.innovationHist[targetID][envTime] = np.zeros(3)
            self.innovationCovHist[targetID][envTime] = np.eye(3)
            return est_prior
        
        else:
    # Else, get prior estimate, need to get the last time, which will be the max
            time_prior = max(self.estHist[targetID].keys())
            est_prior = self.estHist[targetID][time_prior]
            P_prior = self.covarianceHist[targetID][time_prior]

        # Now to get dt, use time since last measurement
        dt = envTime - time_prior

# CALCULATE MATRICES:
    # Define the state transition matrix, F.
    # Is a 6x6 matrix representing mapping b/w state at time k and time k+1
        # How does our state: [x, vx, y, vy, z, vz] change over time?
        F = np.array([[1, dt, 0, 0, 0, 0], # Assume no acceleration, just constant velocity over the time step
                      [0, 1, 0, 0, 0, 0],
                      [0, 0, 1, dt, 0, 0],
                      [0, 0, 0, 1, 0, 0],
                      [0, 0, 0, 0, 1, dt],
                      [0, 0, 0, 0, 0, 1]])

    # Define the process noise matrix, Q.
    # Is a 6x6 matrix representing the covariance of the process noise
>>>>>>> 5efea583
        # Estimate the randomness of the acceleration
        q_x = 0.0001
        q_y = 0.0001
        q_z = 0.00001
        q_mat = np.array([0, q_x, 0, q_y, 0, q_z])
<<<<<<< HEAD
=======
        # TODO: LOOK INTO Van Loan's METHOD FOR TUNING Q
>>>>>>> 5efea583
        Q = np.array([[0, 0, 0, 0, 0, 0],
                      [0, dt, 0, 0, 0, 0],
                      [0, 0, 0, 0, 0, 0],
                      [0, 0, 0, dt, 0, 0],
                      [0, 0, 0, 0, 0, 0],
                      [0, 0, 0, 0, 0, dt]]) * q_mat**2
<<<<<<< HEAD
        
        # Ignore control input for now
        B = np.array([0, 1, 0, 1, 0, 1])
        u = 0

    # Predict the state
        state_pred = np.dot(F, state) + np.dot(B, u)
        P_pred = np.dot(F, np.dot(P, F.T)) + Q    
        
    # Stack the measurements into single vector
        z = np.array(allMeas).flatten()
        
        numMeas = len(allMeas)
        
        H = np.zeros((numMeas*3, 6))
        
    # Create a corresponding H matrix
        for i in range(numMeas):
            H[3*i:3*i+3][0:6] = np.array([[1, 0, 0, 0, 0, 0],
                          [0, 0, 1, 0, 0, 0],
                          [0, 0, 0, 0, 1, 0]])

    # Predicted Sensor Noise Intensity 
        R = np.eye(3*numMeas) * 0.01
        K = np.dot(P_pred, np.dot(H.T, np.linalg.inv(np.dot(H, np.dot(P_pred, H.T)) + R)))
        
    # Update the state
        state = state_pred + np.dot(K, z - np.dot(H, state_pred))
        P = P_pred - np.dot(K, np.dot(H, P_pred))

    # Save the estimate and covariance
        self.estHist[targetID][envTime] = state # x, xdot, y, ydot, z, zdot in ECI coordinates
        self.covarianceHist[targetID][envTime] = P
        self.measHist[targetID][envTime] = allMeas

    # # Return the estimate
    #     # Translate from spherical to ECI
    #     pos = np.array([state[0]*np.cos(state[4])*np.sin(state[2]), state[0]*np.sin(state[4])*np.sin(state[2]), state[0]*np.cos(state[2])])

        return state
    
    # 
=======

    # Define the obversation matrix, H.
    # STACK MATRICES
    # Is a 3Nx6 matrix representing the mapping b/w state and N measurement.
        # How does our state relate to our measurement? 
        H = np.zeros((3*len(satMeasurements), 6))
        for i, sat in enumerate(satMeasurements):
            H[3*i:3*i+3][0:6] = np.array([[1, 0, 0, 0, 0, 0],
                                          [0, 0, 1, 0, 0, 0],
                                          [0, 0, 0, 0, 1, 0]])

    # Define the sensor noise matrix, R.
    # STACK MATRICES
    # Is a 3Nx3N matrix representing the covariance of the sensor noise for each satellite's 3x1 measurement.
        # This is the covariance estimate of the sensor error
        # We need to stack this for each satellite
        for i, sat in enumerate(satMeasurements):
            R = self.calculate_R(sat, satMeasurements[sat])
            if i == 0:
                R_stack = R
            else:
                R_stack = block_diag(R_stack, R)

        # R_stack = np.eye(3*len(satMeasurements)) * 0.01

# EXTRACT THE MEASUREMENTS
        z = np.array([satMeasurements[sat] for sat in satMeasurements]).flatten()

# PREDICTION:
    # Predict the state and covariance
        est_pred = np.dot(F, est_prior)
        P_pred = np.dot(F, np.dot(P_prior, F.T)) + Q

# UPDATE:
    # Calculate innovation terms:
        innovation = z - np.dot(H, est_pred) # Difference between the measurement and the predicted measurement
        innovationCov = np.dot(H, np.dot(P_pred, H.T)) + R_stack

    # Solve for the Kalman gain
        K = np.dot(P_pred, np.dot(H.T, np.linalg.inv(innovationCov)))

    # Correct prediction
        est = est_pred + np.dot(K, innovation)
        P = P_pred - np.dot(K, np.dot(H, P_pred))

# SAVE THE DATA
        self.estHist[targetID][envTime] = est
        self.covarianceHist[targetID][envTime] = P
        self.measHist[targetID][envTime] = satMeasurements
        self.innovationHist[targetID][envTime] = innovation 
        self.innovationCovHist[targetID][envTime] = innovationCov 

        return est
                
    # Input: A satellite object, and a ECI measurement
    # Output: The Covariance matrix of measurement noise, R
    # Description: Uses monte-carlo estimation. Treats the ECI measurement as truth and run X nums of sims with sensor noise to estimate R. 
    def calculate_R(self, sat, meas_ECI):

        # Convert the ECI measurement into a bearings and range measurement
        in_track_truth, cross_track_truth, range_truth = sat.sensor.convert_to_range_bearings(sat, meas_ECI) # Will treat this as the truth estimate!

        # Get the error from the sensor.
        bearingsError = sat.sensor.bearingsError
        rangeError = sat.sensor.rangeError

        # Run the monte-carlo simulation
        numSims = 1000
        allErrors = np.zeros((numSims, 3))
        for i in range(numSims):
            
            # Add noise to the measurement
            simMeas_bearings_range = np.array([in_track_truth + np.random.normal(0, bearingsError[0]), 
                                               cross_track_truth + np.random.normal(0, bearingsError[1]), 
                                               range_truth + np.random.normal(0, rangeError)])

            # Now calculate what this new bearings range measurement would be in ECI:
            simMeas_ECI = sat.sensor.convert_from_range_bearings_to_ECI(sat, simMeas_bearings_range)

            # Now calculate the error between the truth and the simulated ECI measurement
            allErrors[i] = simMeas_ECI - meas_ECI

        # Now calculate the covariance matrix of the error
        R = np.cov(allErrors.T)

        return R
    
    
>>>>>>> 5efea583
class localEstimator:
    def __init__(self, targetIDs): # Takes in both the satellite objects and the targets
        # TODO: add the input being a sensor error, so we can predefine an R

    # Define the targets to track
        self.targs = targetIDs

    # Define history vectors for each extended kalman filter
        self.measHist = {targetID: defaultdict(dict) for targetID in targetIDs}
        self.estHist = {targetID: defaultdict(dict) for targetID in targetIDs} # Will be in ECI coordinates
        self.covarianceHist = {targetID: defaultdict(dict) for targetID in targetIDs} # Will be in ECI coordinates

        self.innovationHist = {targetID: defaultdict(dict) for targetID in targetIDs}
        self.innovationCovHist = {targetID: defaultdict(dict) for targetID in targetIDs}

<<<<<<< HEAD
    # Input: New measurement: estimate in ECI, target ID, time step, and environment time (to time stamp the measurement)
    # Output: New estimate in ECI
    def EKF(self,  newMeas, targetID, dt, envTime):
    # Extended Kalman Filter:
    # Desired Estimate Xdot = [x xdot y ydot z zdot]
    # Measurment Z = [x y z] ECI coordinates
    # Assume CWNA predictive model for dynamics and covariance
    
    # # Get measurement time history for that target
    #     measurments = self.measHist[targetID]

    # # Get estimate time history for that target
    #     estimates = self.estHist[targetID]

    # # Get covert time history for that target
    #     covariance = self.covarianceHist[targetID]

        # Assume prior state estimate exists
        if len(self.estHist[targetID]) == 0:
            # If no prior estimate, use the first measurement and assume no velocity
            state = np.array([newMeas[0], 0, newMeas[1], 0, newMeas[2], 0])
        else:
            # To get the last estimate, need to get the last time, which will be the max
            lastTime = max(self.estHist[targetID].keys())
            state = self.estHist[targetID][lastTime]

    # Get last covariance matrix
        # Assume prior covariance exists
        if len(self.covarianceHist[targetID]) == 0:
            # If no prior covariance, use the identity matrix
            P = np.eye(6)
        else:
            # To get the last covariance, need to get the last time, which will be the max
            lastTime = max(self.covarianceHist[targetID].keys())
            P = self.covarianceHist[targetID][lastTime]

# Preciction:
    # USING CWNAM
    # Define the state transition matrix
        F = np.array([[1, dt, 0, 0, 0, 0],
=======
# LOCAL EXTENDED KALMAN FILTER
    # Inputs: Satellite with a new bearings and range measurement, targetID, dt since last measurement, and environment time (to time stamp the measurement)
    # Output: New estimate in ECI
    def EKF(self, sat, meas_ECI, target, envTime):

    # Desired estimate: Xdot = [x, vx, y, vy, z, vz]
    # Measurment: Z = [x y z] ECI coordinates

        targetID = target.targetID

# GET THE PRIOR DATA
        if len(self.estHist[targetID]) == 0 and len(self.covarianceHist[targetID]) == 0: # If no prior estimate exists, just use the measurement
    # If no prior estimates, use the first measurement and assume no velocity
            est_prior = np.array([target.pos[0], 0, target.pos[1], 0, target.pos[2], 0]) # start with true position, no velocity
            P_prior = np.array([[10, 0, 0, 0, 0, 0], # initalize positions to be +- 10 km and velocities to be +- 1 km/s
                                [0, 1, 0, 0, 0, 0],
                                [0, 0, 10, 0, 0, 0],
                                [0, 0, 0, 1, 0, 0],
                                [0, 0, 0, 0, 10, 0],
                                [0, 0, 0, 0, 0, 1]])
        # Store these and return for first iteration
            self.estHist[targetID][envTime] = est_prior
            self.covarianceHist[targetID][envTime] = P_prior
            self.measHist[targetID][envTime] = meas_ECI
            self.innovationHist[targetID][envTime] = np.zeros(3)
            self.innovationCovHist[targetID][envTime] = np.eye(3)
            return est_prior
        
        else:
    # Else, get prior estimate, need to get the last time, which will be the max
            time_prior = max(self.estHist[targetID].keys())
            est_prior = self.estHist[targetID][time_prior]
            P_prior = self.covarianceHist[targetID][time_prior]

        # Now to get dt, use time since last measurement
        dt = envTime - time_prior

        # print("Integrating filter with time step: ", dt)

# CALCULATE MATRICES:
    # Define the state transition matrix, F. 
        # How does our state: [x, vx, y, vy, z, vz] change over time?
        F = np.array([[1, dt, 0, 0, 0, 0], # Assume no acceleration, just constant velocity over the time step
>>>>>>> 5efea583
                      [0, 1, 0, 0, 0, 0],
                      [0, 0, 1, dt, 0, 0],
                      [0, 0, 0, 1, 0, 0],
                      [0, 0, 0, 0, 1, dt],
                      [0, 0, 0, 0, 0, 1]])
        
    # Define the process noise matrix, Q.
        # Estimate the randomness of the acceleration
<<<<<<< HEAD
        q_x = 0.001
        q_y = 0.001
        q_z = 0.001
        q_mat = np.array([0, q_x, 0, q_y, 0, q_z])
=======
        q_x = 0.0001
        q_y = 0.0001
        q_z = 0.00001
        q_mat = np.array([0, q_x, 0, q_y, 0, q_z])
        # TODO: LOOK INTO Van der Merwe's METHOD FOR TUNING Q
>>>>>>> 5efea583
        Q = np.array([[0, 0, 0, 0, 0, 0],
                      [0, dt, 0, 0, 0, 0],
                      [0, 0, 0, 0, 0, 0],
                      [0, 0, 0, dt, 0, 0],
                      [0, 0, 0, 0, 0, 0],
                      [0, 0, 0, 0, 0, dt]]) * q_mat**2

    # Define the obversation matrix, H.
        # How does our state relate to our measurement? 
        # Because we alredy converted our measurement to ECI, we can just use the identity matrix
        H = np.array([[1, 0, 0, 0, 0, 0],
                      [0, 0, 1, 0, 0, 0],
                      [0, 0, 0, 0, 1, 0]])

    # Define the sensor noise matrix, R.
        # This is the covariance estimate of the sensor error
        # Tuned using monte-carlo estimation at each timestep
        R = self.calculate_R(sat, meas_ECI) 

<<<<<<< HEAD
        H = np.array([[1, 0, 0, 0, 0, 0],
                      [0, 0, 1, 0, 0, 0],
                      [0, 0, 0, 0, 1, 0]])
        # H = sensor.H

        R = np.eye(3) * 0.01
        K = np.dot(P_pred, np.dot(H.T, np.linalg.inv(np.dot(H, np.dot(P_pred, H.T)) + R)))

    # Get the measurement
        z = newMeas
=======
# EXTRACT THE MEASUREMENTS
        z = meas_ECI

# PREDICTION:
    # Predict the state and covariance
        est_pred = np.dot(F, est_prior)
        P_pred = np.dot(F, np.dot(P_prior, F.T)) + Q

# UPDATE:
    # Calculate innovation terms:
        innovation = z - np.dot(H, est_pred) # Difference between the measurement and the predicted measurement
        innovationCov = np.dot(H, np.dot(P_pred, H.T)) + R
>>>>>>> 5efea583

    # Solve for the Kalman gain
        K = np.dot(P_pred, np.dot(H.T, np.linalg.inv(innovationCov)))

    # Correct prediction
        est = est_pred + np.dot(K, innovation)
        P = P_pred - np.dot(K, np.dot(H, P_pred))

<<<<<<< HEAD
    # Save the estimate and covariance
        self.estHist[targetID][envTime] = state # x, xdot, y, ydot, z, zdot in ECI coordinates
        self.covarianceHist[targetID][envTime] = P
        self.measHist[targetID][envTime] = newMeas

    # # Return the estimate
    #     # Translate from spherical to ECI
    #     pos = np.array([state[0]*np.cos(state[4])*np.sin(state[2]), state[0]*np.sin(state[4])*np.sin(state[2]), state[0]*np.cos(state[2])])

        return state
=======
# SAVE THE DATA
        self.estHist[targetID][envTime] = est
        self.covarianceHist[targetID][envTime] = P
        self.measHist[targetID][envTime] = z
        self.innovationHist[targetID][envTime] = innovation
        self.innovationCovHist[targetID][envTime] = innovationCov

        return est


    # Input: A satellite object, and a ECI measurement
    # Output: The Covariance matrix of measurement noise, R
    # Description: Uses monte-carlo estimation. Treats the ECI measurement as truth and run X nums of sims with sensor noise to estimate R. 
    def calculate_R(self, sat, meas_ECI):

        # Convert the ECI measurement into a bearings and range measurement
        in_track_truth, cross_track_truth, range_truth = sat.sensor.convert_to_range_bearings(sat, meas_ECI) # Will treat this as the truth estimate!

        # Get the error from the sensor.
        bearingsError = sat.sensor.bearingsError
        rangeError = sat.sensor.rangeError

        # Run the monte-carlo simulation
        numSims = 1000
        allErrors = np.zeros((numSims, 3))
        for i in range(numSims):
            
            # Add noise to the measurement
            simMeas_bearings_range = np.array([in_track_truth + np.random.normal(0, bearingsError[0]), 
                                               cross_track_truth + np.random.normal(0, bearingsError[1]), 
                                               range_truth + np.random.normal(0, rangeError)])

            # Now calculate what this new bearings range measurement would be in ECI:
            simMeas_ECI = sat.sensor.convert_from_range_bearings_to_ECI(sat, simMeas_bearings_range)

            # Now calculate the error between the truth and the simulated ECI measurement
            allErrors[i] = simMeas_ECI - meas_ECI

        # Now calculate the covariance matrix of the error
        R = np.cov(allErrors.T)

        # # print the maximum value in R
        # print("Max value in R: ", np.max(R))

        return R
>>>>>>> 5efea583
<|MERGE_RESOLUTION|>--- conflicted
+++ resolved
@@ -6,64 +6,6 @@
     
     # Define the targets to track
         self.targs = targetIDs
-<<<<<<< HEAD
-
-    # Define history vectors for each extended kalman filter
-        self.measHist = {targetID: defaultdict(dict) for targetID in targetIDs}
-        self.estHist = {targetID: defaultdict(dict) for targetID in targetIDs} # Will be in ECI coordinates
-        self.covarianceHist = {targetID: defaultdict(dict) for targetID in targetIDs} # Will be in ECI coordinates
-        
-        self.time = 0
-
-    # Input: All satellites and a single target
-    # Output: All measurements for a single target    
-    def collectAllMeasurements(self, sats, targetID, envTime):
-        allMeas = []    
-        for sat in sats: # check if a satellite viewed a target at this time
-            if (hasattr(sat, 'raw_ECI_MeasimateHist') and 
-                targetID in sat.raw_ECI_MeasimateHist and envTime in sat.raw_ECI_MeasimateHist[targetID]):                
-                    
-                    meas = sat.raw_ECI_MeasimateHist[targetID][envTime] # stack the measurement for the target
-                    allMeas.append(meas)
-            
-        return np.array(allMeas)
-                
-    def EKF(self, allMeas, targetID, dt, envTime):
-    # Centralized Extended Kalman Filter:
-    # Assume that a central estimator has access to all measurements on a target at a time step
-    # Inputs: allMeas = [sat1Meas, sat2Meas, ...] where sat1Meas = [x, y, z] in ECI coordinates
-    
-    # Assume prior state estimate exists
-        if len(self.estHist[targetID]) == 0:
-            # If no prior estimate, use the first measurement and assume no velocity
-            state = np.array([allMeas[0][0], 0, allMeas[0][1], 0, allMeas[0][2], 0])
-        else:
-            # To get the last estimate, need to get the last time, which will be the max
-            lastTime = max(self.estHist[targetID].keys())
-            state = self.estHist[targetID][lastTime]
-
-    # Get last covariance matrix
-        # Assume prior covariance exists
-        if len(self.covarianceHist[targetID]) == 0:
-            # If no prior covariance, use the identity matrix
-            P = np.eye(6)
-        else:
-            # To get the last covariance, need to get the last time, which will be the max
-            lastTime = max(self.covarianceHist[targetID].keys())
-            P = self.covarianceHist[targetID][lastTime]
-    
-    # Preciction:
-    # USING CWNAM
-    # Define the state transition matrix
-        F = np.array([[1, dt, 0, 0, 0, 0],
-                      [0, 1, 0, 0, 0, 0],
-                      [0, 0, 1, dt, 0, 0],
-                      [0, 0, 0, 1, 0, 0],
-                      [0, 0, 0, 0, 1, dt],
-                      [0, 0, 0, 0, 0, 1]])
-        
-    # Define the process noise matrix
-=======
 
     # Define history vectors for each extended kalman filter
         self.measHist = {targetID: defaultdict(dict) for targetID in targetIDs}
@@ -136,66 +78,18 @@
 
     # Define the process noise matrix, Q.
     # Is a 6x6 matrix representing the covariance of the process noise
->>>>>>> 5efea583
         # Estimate the randomness of the acceleration
         q_x = 0.0001
         q_y = 0.0001
         q_z = 0.00001
         q_mat = np.array([0, q_x, 0, q_y, 0, q_z])
-<<<<<<< HEAD
-=======
         # TODO: LOOK INTO Van Loan's METHOD FOR TUNING Q
->>>>>>> 5efea583
         Q = np.array([[0, 0, 0, 0, 0, 0],
                       [0, dt, 0, 0, 0, 0],
                       [0, 0, 0, 0, 0, 0],
                       [0, 0, 0, dt, 0, 0],
                       [0, 0, 0, 0, 0, 0],
                       [0, 0, 0, 0, 0, dt]]) * q_mat**2
-<<<<<<< HEAD
-        
-        # Ignore control input for now
-        B = np.array([0, 1, 0, 1, 0, 1])
-        u = 0
-
-    # Predict the state
-        state_pred = np.dot(F, state) + np.dot(B, u)
-        P_pred = np.dot(F, np.dot(P, F.T)) + Q    
-        
-    # Stack the measurements into single vector
-        z = np.array(allMeas).flatten()
-        
-        numMeas = len(allMeas)
-        
-        H = np.zeros((numMeas*3, 6))
-        
-    # Create a corresponding H matrix
-        for i in range(numMeas):
-            H[3*i:3*i+3][0:6] = np.array([[1, 0, 0, 0, 0, 0],
-                          [0, 0, 1, 0, 0, 0],
-                          [0, 0, 0, 0, 1, 0]])
-
-    # Predicted Sensor Noise Intensity 
-        R = np.eye(3*numMeas) * 0.01
-        K = np.dot(P_pred, np.dot(H.T, np.linalg.inv(np.dot(H, np.dot(P_pred, H.T)) + R)))
-        
-    # Update the state
-        state = state_pred + np.dot(K, z - np.dot(H, state_pred))
-        P = P_pred - np.dot(K, np.dot(H, P_pred))
-
-    # Save the estimate and covariance
-        self.estHist[targetID][envTime] = state # x, xdot, y, ydot, z, zdot in ECI coordinates
-        self.covarianceHist[targetID][envTime] = P
-        self.measHist[targetID][envTime] = allMeas
-
-    # # Return the estimate
-    #     # Translate from spherical to ECI
-    #     pos = np.array([state[0]*np.cos(state[4])*np.sin(state[2]), state[0]*np.sin(state[4])*np.sin(state[2]), state[0]*np.cos(state[2])])
-
-        return state
-    
-    # 
-=======
 
     # Define the obversation matrix, H.
     # STACK MATRICES
@@ -284,7 +178,6 @@
         return R
     
     
->>>>>>> 5efea583
 class localEstimator:
     def __init__(self, targetIDs): # Takes in both the satellite objects and the targets
         # TODO: add the input being a sensor error, so we can predefine an R
@@ -300,48 +193,6 @@
         self.innovationHist = {targetID: defaultdict(dict) for targetID in targetIDs}
         self.innovationCovHist = {targetID: defaultdict(dict) for targetID in targetIDs}
 
-<<<<<<< HEAD
-    # Input: New measurement: estimate in ECI, target ID, time step, and environment time (to time stamp the measurement)
-    # Output: New estimate in ECI
-    def EKF(self,  newMeas, targetID, dt, envTime):
-    # Extended Kalman Filter:
-    # Desired Estimate Xdot = [x xdot y ydot z zdot]
-    # Measurment Z = [x y z] ECI coordinates
-    # Assume CWNA predictive model for dynamics and covariance
-    
-    # # Get measurement time history for that target
-    #     measurments = self.measHist[targetID]
-
-    # # Get estimate time history for that target
-    #     estimates = self.estHist[targetID]
-
-    # # Get covert time history for that target
-    #     covariance = self.covarianceHist[targetID]
-
-        # Assume prior state estimate exists
-        if len(self.estHist[targetID]) == 0:
-            # If no prior estimate, use the first measurement and assume no velocity
-            state = np.array([newMeas[0], 0, newMeas[1], 0, newMeas[2], 0])
-        else:
-            # To get the last estimate, need to get the last time, which will be the max
-            lastTime = max(self.estHist[targetID].keys())
-            state = self.estHist[targetID][lastTime]
-
-    # Get last covariance matrix
-        # Assume prior covariance exists
-        if len(self.covarianceHist[targetID]) == 0:
-            # If no prior covariance, use the identity matrix
-            P = np.eye(6)
-        else:
-            # To get the last covariance, need to get the last time, which will be the max
-            lastTime = max(self.covarianceHist[targetID].keys())
-            P = self.covarianceHist[targetID][lastTime]
-
-# Preciction:
-    # USING CWNAM
-    # Define the state transition matrix
-        F = np.array([[1, dt, 0, 0, 0, 0],
-=======
 # LOCAL EXTENDED KALMAN FILTER
     # Inputs: Satellite with a new bearings and range measurement, targetID, dt since last measurement, and environment time (to time stamp the measurement)
     # Output: New estimate in ECI
@@ -385,7 +236,6 @@
     # Define the state transition matrix, F. 
         # How does our state: [x, vx, y, vy, z, vz] change over time?
         F = np.array([[1, dt, 0, 0, 0, 0], # Assume no acceleration, just constant velocity over the time step
->>>>>>> 5efea583
                       [0, 1, 0, 0, 0, 0],
                       [0, 0, 1, dt, 0, 0],
                       [0, 0, 0, 1, 0, 0],
@@ -394,18 +244,11 @@
         
     # Define the process noise matrix, Q.
         # Estimate the randomness of the acceleration
-<<<<<<< HEAD
-        q_x = 0.001
-        q_y = 0.001
-        q_z = 0.001
-        q_mat = np.array([0, q_x, 0, q_y, 0, q_z])
-=======
         q_x = 0.0001
         q_y = 0.0001
         q_z = 0.00001
         q_mat = np.array([0, q_x, 0, q_y, 0, q_z])
         # TODO: LOOK INTO Van der Merwe's METHOD FOR TUNING Q
->>>>>>> 5efea583
         Q = np.array([[0, 0, 0, 0, 0, 0],
                       [0, dt, 0, 0, 0, 0],
                       [0, 0, 0, 0, 0, 0],
@@ -425,18 +268,6 @@
         # Tuned using monte-carlo estimation at each timestep
         R = self.calculate_R(sat, meas_ECI) 
 
-<<<<<<< HEAD
-        H = np.array([[1, 0, 0, 0, 0, 0],
-                      [0, 0, 1, 0, 0, 0],
-                      [0, 0, 0, 0, 1, 0]])
-        # H = sensor.H
-
-        R = np.eye(3) * 0.01
-        K = np.dot(P_pred, np.dot(H.T, np.linalg.inv(np.dot(H, np.dot(P_pred, H.T)) + R)))
-
-    # Get the measurement
-        z = newMeas
-=======
 # EXTRACT THE MEASUREMENTS
         z = meas_ECI
 
@@ -449,7 +280,6 @@
     # Calculate innovation terms:
         innovation = z - np.dot(H, est_pred) # Difference between the measurement and the predicted measurement
         innovationCov = np.dot(H, np.dot(P_pred, H.T)) + R
->>>>>>> 5efea583
 
     # Solve for the Kalman gain
         K = np.dot(P_pred, np.dot(H.T, np.linalg.inv(innovationCov)))
@@ -458,18 +288,6 @@
         est = est_pred + np.dot(K, innovation)
         P = P_pred - np.dot(K, np.dot(H, P_pred))
 
-<<<<<<< HEAD
-    # Save the estimate and covariance
-        self.estHist[targetID][envTime] = state # x, xdot, y, ydot, z, zdot in ECI coordinates
-        self.covarianceHist[targetID][envTime] = P
-        self.measHist[targetID][envTime] = newMeas
-
-    # # Return the estimate
-    #     # Translate from spherical to ECI
-    #     pos = np.array([state[0]*np.cos(state[4])*np.sin(state[2]), state[0]*np.sin(state[4])*np.sin(state[2]), state[0]*np.cos(state[2])])
-
-        return state
-=======
 # SAVE THE DATA
         self.estHist[targetID][envTime] = est
         self.covarianceHist[targetID][envTime] = P
@@ -514,5 +332,4 @@
         # # print the maximum value in R
         # print("Max value in R: ", np.max(R))
 
-        return R
->>>>>>> 5efea583
+        return R