--- conflicted
+++ resolved
@@ -40,12 +40,6 @@
         targetID = target.targetID
         satMeasurements = self.collectAllMeasurements(sats, targetID, envTime)
         
-<<<<<<< HEAD
-        if not (satMeasurements):
-            return None
-        
-=======
->>>>>>> dc4b83ce
 # GET THE PRIOR DATA
         if len(self.estHist[targetID]) == 0 and len(self.covarianceHist[targetID]) == 0: # If no prior estimate exists, just use the measurement
     # If no prior estimates, use the first measurement and assume no velocity
@@ -86,44 +80,18 @@
                       [0, 0, 0, 0, 0, 1]])
 
     # Define the process noise matrix, Q.
-<<<<<<< HEAD
-        Q = self.calculate_Q(dt, intensity=[0,1,1])
-        
-        
-    # Define the obversation matrix, H.
-    # STACK MATRICES
-    # Is a 3Nx6 matrix representing the mapping b/w state and N measurement.
-        # How does our state relate to our measurement? 
-        H = np.zeros((3*len(satMeasurements), 6))
-        for i, sat in enumerate(satMeasurements):
-            H[3*i:3*i+3][0:6] = np.array([[1, 0, 0, 0, 0, 0],
-                                          [0, 0, 1, 0, 0, 0],
-                                          [0, 0, 0, 0, 1, 0]])
-=======
     # Is a 6x6 matrix representing the covariance of the process noise
         # Estimate the randomness of the acceleration
         Q = self.calculate_Q(dt)
->>>>>>> dc4b83ce
 
     # Define the sensor nonise matrix, R.
     # Needs to be stacked for each satellite
         for i, sat in enumerate(satMeasurements):
-<<<<<<< HEAD
-            R = self.calculate_R(sat, satMeasurements[sat])
-=======
             R_curr = np.eye(2) * sat.sensor.bearingsError**2
->>>>>>> dc4b83ce
             if i == 0:
                 R_stack = R_curr
             else:
-<<<<<<< HEAD
-                R_stack = block_diag(R_stack, R)
-
-        
-        
-=======
                 R_stack = block_diag(R_stack, R_curr)
->>>>>>> dc4b83ce
 
 # EXTRACT THE MEASUREMENTS
         z = np.array([satMeasurements[sat] for sat in satMeasurements]).flatten()
@@ -163,132 +131,11 @@
         self.estHist[targetID][envTime] = est
         self.covarianceHist[targetID][envTime] = P
         self.measHist[targetID][envTime] = satMeasurements
-<<<<<<< HEAD
-        self.innovationHist[targetID][envTime] = innovation 
-        self.innovationCovHist[targetID][envTime] = innovationCov 
-
-        return est
-
-    def calculate_Q(self, dt, intensity=np.array([0, 0.001, 0.001])):
-        # Use Van Loan's method to tune Q using the matrix exponential
-        
-        # Define the state transition matrix, A.
-        A = np.array([[0, 1, 0, 0, 0, 0], 
-                      [0, 0, 0, 0, 0, 0],
-                      [0, 0, 0, 1, 0, 0],
-                      [0, 0, 0, 0, 0, 0],
-                      [0, 0, 0, 0, 0, 1],
-                      [0, 0, 0, 0, 0, 0]])
-        
-        # Assume there could be noise impacting the cartesian velocity 
-        Gamma = np.array([[0, 0, 0],
-                          [1, 0, 0],
-                          [0, 0, 0],
-                          [0, 1, 0],
-                          [0, 0, 0],
-                          [0, 0, 1]])
-        
-        # Assing a maximum intensity of the noise --> 0.001 km/min^2 = 1 m/min^2 over the time step
-        rangeNoise, elevationNoise, azimuthNoise = intensity
-        
-        x = rangeNoise * np.cos(elevationNoise) * np.cos(azimuthNoise)
-        y = rangeNoise * np.cos(elevationNoise) * np.sin(azimuthNoise)
-        z = rangeNoise * np.sin(elevationNoise) # TODO: Maybe add in velocity transformation or differential noise
-        
-        W = np.array([[x, 0, 0],[0, y, 0],[0, 0, z]])
-    
-        # Form Block Matrix Z
-        Z = dt * np.block([ [-A, Gamma @ W @ Gamma.T], [np.zeros([6,6]), A.T]])
-        
-        # Compute Matrix Exponential
-        vanLoan = np.exp(Z)
-        
-        # Extract Q = F.T * VanLoan[0:6, 6:12]
-        #Q = vanLoan[6:12, 6:12].T @ vanLoan[0:6, 6:12]
-        
-        F = np.array([[1, dt, 0, 0, 0, 0], # TODO: WHY IS THIS F Better?
-                      [0, 1, 0, 0, 0, 0],
-                      [0, 0, 1, dt, 0, 0],
-                      [0, 0, 0, 1, 0, 0],
-                      [0, 0, 0, 0, 1, dt],
-                      [0, 0, 0, 0, 0, 1]])        
-        Q = F @ vanLoan[0:6, 6:12]
-        return Q
-    
-
-    # # FOR BEARINGS            
-    # # Input: A satellite object, and a ECI measurement
-    # # Output: The Covariance matrix of measurement noise, R
-    # # Description: Uses monte-carlo estimation. Treats the ECI measurement as truth and run X nums of sims with sensor noise to estimate R. 
-    # def calculate_R(self, sat, meas_ECI):
-            
-    #         # Convert the ECI measurement into a bearings and range measurement
-    #         in_track_truth, cross_track_truth = sat.sensor.convert_to_bearings(sat, meas_ECI)
-
-    #         # Get the error from the sensor.
-    #         bearingsError = sat.sensor.bearingsError
-
-    #         # Run the monte-carlo simulation
-    #         numSims = 1000
-    #         allErrors = np.zeros((numSims, 3))
-    #         for i in range(numSims):
-                    
-    #                 # Add noise to the measurement
-    #                 simMeas_bearings = np.array([in_track_truth + np.random.normal(0, bearingsError[0]), 
-    #                                             cross_track_truth + np.random.normal(0, bearingsError[1])])
-    
-    #                 # Now calculate what this new bearings range measurement would be in ECI:
-    #                 simMeas_ECI = sat.sensor.convert_from_bearings_to_ECI(sat, simMeas_bearings, meas_ECI)
-    #                 # INPUT MEAS ECI AS THE POINT TO INTERSECT THE BEARINGS LINE WITH
-
-    #                 # Now calculate the error between the truth and the simulated ECI measurement
-    #                 allErrors[i] = simMeas_ECI - meas_ECI
-
-    #         # Now calculate the covariance matrix of the error
-    #         R = np.cov(allErrors.T)
-
-    #         return R
-    
-    # # FOR BEARINGS AND RANGE
-    # # Input: A satellite object, and a ECI measurement
-    # # Output: The Covariance matrix of measurement noise, R
-    # # Description: Uses monte-carlo estimation. Treats the ECI measurement as truth and run X nums of sims with sensor noise to estimate R. 
-    # def calculate_R_range(self, sat, meas_ECI):
-
-    #     # Convert the ECI measurement into a bearings and range measurement
-    #     in_track_truth, cross_track_truth, range_truth = sat.sensor.convert_to_range_bearings(sat, meas_ECI) # Will treat this as the truth estimate!
-
-    #     # Get the error from the sensor.
-    #     bearingsError = sat.sensor.bearingsError
-    #     rangeError = sat.sensor.rangeError
-
-    #     # Run the monte-carlo simulation
-    #     numSims = 1000
-    #     allErrors = np.zeros((numSims, 3))
-    #     for i in range(numSims):
-            
-    #         # Add noise to the measurement
-    #         simMeas_bearings_range = np.array([in_track_truth + np.random.normal(0, bearingsError[0]), 
-    #                                            cross_track_truth + np.random.normal(0, bearingsError[1]), 
-    #                                            range_truth + np.random.normal(0, rangeError)])
-
-    #         # Now calculate what this new bearings range measurement would be in ECI:
-    #         simMeas_ECI = sat.sensor.convert_from_range_bearings_to_ECI(sat, simMeas_bearings_range)
-    #         # INPUT MEAS ECI AS THE POINT TO INTERSECT THE BEARINGS LINE WITH
-
-    #         # Now calculate the error between the truth and the simulated ECI measurement
-    #         allErrors[i] = simMeas_ECI - meas_ECI
-
-    #     # Now calculate the covariance matrix of the error
-    #     R = np.cov(allErrors.T)
-
-    #     return R
-=======
         self.innovationHist[targetID][envTime] = innovation
         self.innovationCovHist[targetID][envTime] = innovationCov
 
 
-    def calculate_Q(self, dt, intensity=0.001):
+    def calculate_Q(self, dt, intensity=np.array([0.001, 1, 1])):
         # Use Van Loan's method to tune Q using the matrix exponential
         
         # Define the state transition matrix, A.
@@ -308,7 +155,15 @@
                           [0, 0, 1]])
         
         # Assing a maximum intensity of the noise --> 0.001 km/min^2 = 1 m/min^2 over the time step
-        W = intensity*np.eye(3)
+        
+        rangeNoise, elevationNoise, azimuthNoise = intensity
+        x = rangeNoise * np.cos(elevationNoise) * np.cos(azimuthNoise)
+        y = rangeNoise * np.cos(elevationNoise) * np.sin(azimuthNoise)
+        z = rangeNoise * np.sin(elevationNoise)
+        
+        W = np.array([[x, 0, 0],
+                      [0, y, 0],
+                      [0, 0, z]])
     
         # Form Block Matrix Z
         Z = dt * np.block([ [-A, Gamma @ W @ Gamma.T], [np.zeros([6,6]), A.T]])
@@ -326,40 +181,6 @@
                       [0, 0, 0, 0, 0, 1]])
 
         Q = F @ vanLoan[0:6, 6:12]
-        
-        return Q
->>>>>>> dc4b83ce
-    
-    def calculate_Q(self, dt, intensity=0.001):
-        # Use Van Loan's method to tune Q using the matrix exponential
-        
-        # Define the state transition matrix, A.
-        A = np.array([[0, 1, 0, 0, 0, 0], 
-                      [0, 0, 0, 0, 0, 0],
-                      [0, 0, 0, 1, 0, 0],
-                      [0, 0, 0, 0, 0, 0],
-                      [0, 0, 0, 0, 0, 1],
-                      [0, 0, 0, 0, 0, 0]])
-        
-        # Assume there could be noise impacting the cartesian acceleration
-        Gamma = np.array([[0, 0, 0],
-                          [1, 0, 0],
-                          [0, 0, 0],
-                          [0, 1, 0],
-                          [0, 0, 0],
-                          [0, 0, 1]])
-        
-        # Assing a maximum intensity of the noise --> 0.001 km/min^2 = 1 m/min^2 over the time step
-        W = intensity*np.eye(3)
-    
-        # Form Block Matrix Z
-        Z = dt * np.block([ [-A, Gamma @ W @ Gamma.T], [np.zeros([6,6]), A.T]])
-        
-        # Compute Matrix Exponential
-        vanLoan = np.exp(Z)
-        
-        # Extract Q = F.T * VanLoan[0:6, 6:12]
-        Q = vanLoan[6:12, 6:12].T @ vanLoan[0:6, 6:12]
         
         return Q
     
@@ -424,20 +245,15 @@
                       [0, 0, 0, 0, 1, dt],
                       [0, 0, 0, 0, 0, 1]])
         
-<<<<<<< HEAD
-    # Define the process noise matrix, Q.       
-        Q = self.calculate_Q(dt, intensity=[0,1,1])
-=======
     # Define the process noise matrix, Q.
         # Estimate the randomness of the acceleration
         # Use Van Loan's method to tune Q
-        Q = self.calculate_Q(dt, intensity=1)
+        Q = self.calculate_Q(dt)
 
     # Define the sensor noise matrix, R.
         # This is the covariance estimate of the sensor error
         # just use the bearing error for now?
         R = np.eye(2)*sat.sensor.bearingsError**2
->>>>>>> dc4b83ce
 
 # EXTRACT THE MEASUREMENTS
         z = measurement # WILL BE BEARINGS ONLY MEASUREMENT
@@ -447,22 +263,10 @@
         est_pred = np.dot(F, est_prior) # ECI coordinates
         P_pred = np.dot(F, np.dot(P_prior, F.T)) + Q
 
-<<<<<<< HEAD
-# Use the predicted state to calculate H and R?
-    # Define the obversation matrix, H.
-        # How does our state relate to our measurement?
-        H = sat.sensor.jacobian_ECI_to_bearings(sat, est_pred)
-
-    # Define the sensor noise matrix, R.
-        # This is the covariance estimate of the sensor error
-        # just use the bearing error for now?
-        R = np.eye(2)*sat.sensor.bearingsError**2
-=======
 # Use the predicted state to calculate H
     # Define the obversation matrix, H.
         # How does our state relate to our measurement?
         H = sat.sensor.jacobian_ECI_to_bearings(sat, est_pred)
->>>>>>> dc4b83ce
 
 # UPDATE:
     # Calculate innovation terms:
@@ -487,11 +291,7 @@
 
         return est
 
-<<<<<<< HEAD
-    def calculate_Q(self, dt, intensity=np.array([0, 0.001, 0.001])):
-=======
-    def calculate_Q(self, dt, intensity=0.001):
->>>>>>> dc4b83ce
+    def calculate_Q(self, dt, intensity=np.array([0.001, 1, 1])):
         # Use Van Loan's method to tune Q using the matrix exponential
         
         # Define the state transition matrix, A.
@@ -502,11 +302,7 @@
                       [0, 0, 0, 0, 0, 1],
                       [0, 0, 0, 0, 0, 0]])
         
-<<<<<<< HEAD
-        # Assume there could be noise impacting the cartesian velocity 
-=======
         # Assume there could be noise impacting the cartesian acceleration
->>>>>>> dc4b83ce
         Gamma = np.array([[0, 0, 0],
                           [1, 0, 0],
                           [0, 0, 0],
@@ -515,190 +311,22 @@
                           [0, 0, 1]])
         
         # Assing a maximum intensity of the noise --> 0.001 km/min^2 = 1 m/min^2 over the time step
-<<<<<<< HEAD
+        
         rangeNoise, elevationNoise, azimuthNoise = intensity
-        
         x = rangeNoise * np.cos(elevationNoise) * np.cos(azimuthNoise)
         y = rangeNoise * np.cos(elevationNoise) * np.sin(azimuthNoise)
-        z = rangeNoise * np.sin(elevationNoise) # TODO: Maybe add in velocity transformation or differential noise
-        
-        W = np.array([[x, 0, 0],[0, y, 0],[0, 0, z]])
+        z = rangeNoise * np.sin(elevationNoise)
+        
+        W = np.array([[x, 0, 0],
+                      [0, y, 0],
+                      [0, 0, z]])
     
         # Form Block Matrix Z
         Z = dt * np.block([ [-A, Gamma @ W @ Gamma.T], [np.zeros([6,6]), A.T]])
         
         # Compute Matrix Exponential
         vanLoan = np.exp(Z)
-        
-        # Extract Q = F.T * VanLoan[0:6, 6:12]
-        F = np.array([[1, dt, 0, 0, 0, 0], # TODO: WHY IS THIS F Better?
-                      [0, 1, 0, 0, 0, 0],
-                      [0, 0, 1, dt, 0, 0],
-                      [0, 0, 0, 1, 0, 0],
-                      [0, 0, 0, 0, 1, dt],
-                      [0, 0, 0, 0, 0, 1]])
-        
-        #Q = vanLoan[6:12, 6:12].T @ vanLoan[0:6, 6:12]
-        Q = F.T @ vanLoan[0:6, 6:12]
-        
-        return Q
-    
-
-
-#     def EKF_old(self, sat, meas_ECI, target, envTime):
-
-#     # Desired estimate: Xdot = [x, vx, y, vy, z, vz]
-#     # Measurment: Z = [x y z] ECI coordinates
-
-#         targetID = target.targetID
-
-# # GET THE PRIOR DATA
-#         if len(self.estHist[targetID]) == 0 and len(self.covarianceHist[targetID]) == 0: # If no prior estimate exists, just use the measurement
-#     # If no prior estimates, use the first measurement and assume no velocity
-#             est_prior = np.array([target.pos[0], 0, target.pos[1], 0, target.pos[2], 0]) # start with true position, no velocity
-#             P_prior = np.array([[10, 0, 0, 0, 0, 0], # initalize positions to be +- 10 km and velocities to be +- 1 km/s
-#                                 [0, 1, 0, 0, 0, 0],
-#                                 [0, 0, 10, 0, 0, 0],
-#                                 [0, 0, 0, 1, 0, 0],
-#                                 [0, 0, 0, 0, 10, 0],
-#                                 [0, 0, 0, 0, 0, 1]])
-#         # Store these and return for first iteration
-#             self.estHist[targetID][envTime] = est_prior
-#             self.covarianceHist[targetID][envTime] = P_prior
-#             self.measHist[targetID][envTime] = meas_ECI
-#             self.innovationHist[targetID][envTime] = np.zeros(3)
-#             self.innovationCovHist[targetID][envTime] = np.eye(3)
-#             return est_prior
-        
-#         else:
-#     # Else, get prior estimate, need to get the last time, which will be the max
-#             time_prior = max(self.estHist[targetID].keys())
-#             est_prior = self.estHist[targetID][time_prior]
-#             P_prior = self.covarianceHist[targetID][time_prior]
-
-#         # Now to get dt, use time since last measurement
-#         dt = envTime - time_prior
-
-#         # print("Integrating filter with time step: ", dt)
-
-# # CALCULATE MATRICES:
-#     # Define the state transition matrix, F. 
-#         # How does our state: [x, vx, y, vy, z, vz] change over time?
-#         F = np.array([[1, dt, 0, 0, 0, 0], # Assume no acceleration, just constant velocity over the time step
-#                       [0, 1, 0, 0, 0, 0],
-#                       [0, 0, 1, dt, 0, 0],
-#                       [0, 0, 0, 1, 0, 0],
-#                       [0, 0, 0, 0, 1, dt],
-#                       [0, 0, 0, 0, 0, 1]])
-        
-#     # Define the process noise matrix, Q.
-#         # Estimate the randomness of the acceleration
-#         q_x = 0.0001
-#         q_y = 0.0001
-#         q_z = 0.00001
-#         q_mat = np.array([0, q_x, 0, q_y, 0, q_z])
-#         # TODO: LOOK INTO Van loan's METHOD FOR TUNING Q
-#         Q = np.array([[0, 0, 0, 0, 0, 0],
-#                       [0, dt, 0, 0, 0, 0],
-#                       [0, 0, 0, 0, 0, 0],
-#                       [0, 0, 0, dt, 0, 0],
-#                       [0, 0, 0, 0, 0, 0],
-#                       [0, 0, 0, 0, 0, dt]]) * q_mat**2
-        
-#         Q = self.calculate_Q(dt)
-
-#     # Define the obversation matrix, H.
-#         # How does our state relate to our measurement? 
-#         # Because we alredy converted our measurement to ECI, we can just use the identity matrix
-#         H = np.array([[1, 0, 0, 0, 0, 0],
-#                       [0, 0, 1, 0, 0, 0],
-#                       [0, 0, 0, 0, 1, 0]])
-#     # Define the sensor noise matrix, R.
-#         # This is the covariance estimate of the sensor error
-#         # Tuned using monte-carlo estimation at each timestep
-#         # R = self.calculate_R(sat, meas_ECI)
-#         R = np.eye(3)
-
-# # EXTRACT THE MEASUREMENTS
-#         z = meas_ECI
-
-# # PREDICTION:
-#     # Predict the state and covariance
-#         est_pred = np.dot(F, est_prior)
-#         P_pred = np.dot(F, np.dot(P_prior, F.T)) + Q
-
-#         # # TODO: jacobian of ECI to bearings measurement
-#         # # Want the size to be 2x6, when we multiply by our measurement, the bearings angles, we get the state
-#         # H_test = sat.sensor.jacobian_ECI_to_bearings(sat, est_pred)
-#         # print("Jacobian: ", H_test)
-
-
-# # UPDATE:
-#     # Calculate innovation terms:
-#         innovation = z - np.dot(H, est_pred) # Difference between the measurement and the predicted measurement
-#         innovationCov = np.dot(H, np.dot(P_pred, H.T)) + R
-
-#     # Solve for the Kalman gain
-#         K = np.dot(P_pred, np.dot(H.T, np.linalg.inv(innovationCov)))
-
-#     # Correct prediction
-#         est = est_pred + np.dot(K, innovation)
-#         P = P_pred - np.dot(K, np.dot(H, P_pred))
-
-# # SAVE THE DATA
-#         self.estHist[targetID][envTime] = est
-#         self.covarianceHist[targetID][envTime] = P
-#         self.measHist[targetID][envTime] = z
-#         self.innovationHist[targetID][envTime] = innovation
-#         self.innovationCovHist[targetID][envTime] = innovationCov
-
-#         return est
-    # # FOR AN ECI MEASUREMENT
-    # # Input: A satellite object, and a ECI measurement
-    # # Output: The Covariance matrix of measurement noise, R
-    # # Description: Uses monte-carlo estimation. Treats the ECI measurement as truth and run X nums of sims with sensor noise to estimate R. 
-    # def calculate_R_old(self, sat, meas_ECI):
-            
-    #         # Convert the ECI measurement into a bearings and range measurement
-    #         in_track_truth, cross_track_truth = sat.sensor.convert_to_bearings(sat, meas_ECI)
-
-    #         # Get the error from the sensor.
-    #         bearingsError = sat.sensor.bearingsError
-
-    #         # Run the monte-carlo simulation
-    #         numSims = 1000
-    #         allErrors = np.zeros((numSims, 3))
-    #         for i in range(numSims):
-                    
-    #                 # Add noise to the measurement
-    #                 simMeas_bearings = np.array([in_track_truth + np.random.normal(0, bearingsError[0]), 
-    #                                             cross_track_truth + np.random.normal(0, bearingsError[1])])
-    
-    #                 # Now calculate what this new bearings range measurement would be in ECI:
-    #                 simMeas_ECI = sat.sensor.convert_from_bearings_to_ECI(sat, simMeas_bearings, meas_ECI)
-    #                 # INPUT MEAS ECI AS THE POINT TO INTERSECT THE BEARINGS LINE WITH
-
-    #                 # Now calculate the error between the truth and the simulated ECI measurement
-    #                 allErrors[i] = simMeas_ECI - meas_ECI
-
-    #         # Now calculate the covariance matrix of the error
-    #         R = np.cov(allErrors.T)
-
-    #         return R
-=======
-        W = intensity*np.eye(3)
-        # TODO: guess intensity in spherical coordinates
-    
-        # Form Block Matrix Z
-        Z = dt * np.block([ [-A, Gamma @ W @ Gamma.T], [np.zeros([6,6]), A.T]])
-        
-        # Compute Matrix Exponential
-        vanLoan = np.exp(Z)
-
-        # check the F matrix, 
-        # F = vanLoan[6:12, 6:12].T
-
-        
+
         # Extract Q = F.T * VanLoan[0:6, 6:12]
         # Q = vanLoan[6:12, 6:12].T @ vanLoan[0:6, 6:12]
         F = np.array([[1, dt, 0, 0, 0, 0], # Assume no acceleration, just constant velocity over the time step
@@ -711,4 +339,4 @@
         Q = F @ vanLoan[0:6, 6:12]
         
         return Q
->>>>>>> dc4b83ce
+    