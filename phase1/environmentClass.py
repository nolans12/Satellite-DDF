from import_libraries import *
## Creates the environment class, which contains a vector of satellites all other parameters

class environment: 
    def __init__(self, sats, targs, comms, centralEstimator = None):

    # If a central estimator is passed, use it
        if centralEstimator:
            self.centralEstimator = centralEstimator
        else:
            self.centralEstimator = None

    # Define the satellites
        self.sats = sats

    # Define the targets
        self.targs = targs

    # Define the communication network
        self.comms = comms

    # Time parameter, initalize to 0
        self.time = 0

    # Plotting parameters
        self.fig = plt.figure(figsize=(10, 8))
        self.ax = self.fig.add_subplot(111, projection='3d')
        self.ax.set_xlim([-8000, 8000])
        self.ax.set_ylim([-8000, 8000])
        self.ax.set_zlim([-8000, 8000])
        self.ax.set_box_aspect([1,1,1])
        self.ax.set_xlabel('X (km)')
        self.ax.set_ylabel('Y (km)')
        self.ax.set_zlabel('Z (km)')
        self.ax.set_title('Satellite Orbit Visualization')
        
    # All earth parameters for plotting
        u = np.linspace(0, 2 * np.pi, 100)
        v = np.linspace(0, np.pi, 100)
        self.earth_r = 6378.0
        self.x_earth = self.earth_r * np.outer(np.cos(u), np.sin(v))
        self.y_earth = self.earth_r * np.outer(np.sin(u), np.sin(v))
        self.z_earth = self.earth_r * np.outer(np.ones(np.size(u)), np.cos(v))

    # Empty images list to later make a gif of the simulation
        self.imgs = []

# Simulate the environment over a time range
    # Time range is a numpy array of time steps, must have poliastro units associated!
    # Pause step is the time to pause between each step, if displaying as animation
    # Display is a boolean, if true will display the plot as an animation
    def simulate(self, time_vec, pause_step = 0.1, savePlot = False, saveName = None, showSim = False):
        
        # Initalize based on the current time
        time_vec = time_vec + self.time
        for t_net in time_vec:
            t_d = t_net - self.time # Get delta time to propagate, works because propagate func increases time after first itr
        
        # Propagate the satellites and environments position
            self.propagate(t_d)

        # Collect individual data measurements for satellites and then do data fusion
            self.data_fusion(t_d)

            if savePlot:
            # Update the plot environment
                self.plot()
                self.convert_imgs()
                if showSim:
                    plt.pause(pause_step)
                    plt.draw()
        
        if savePlot:
            # Plot the results of the simulation.        
            self.plotResults(time_vec, central = True, savePlot = savePlot, saveName = saveName)

        return self.collectData()
        
# Collect measurements from all satellites and do data fusion
    def data_fusion(self, time_step):
        # Collect measurements on any avaliable targets
        # Create a dictionary of flags for each satellite. 
        # Dictionary contains true or false on if the given sat/targ combo collected a measurement
        collectedFlag = defaultdict(lambda: defaultdict(dict))
        for targ in self.targs:
            for sat in self.sats:
                # This will collect the bearing measurement, if avaliable, and also perform local estimation on the target
                # If a measurement is collected, the flag will be set to true
                collectedFlag[targ][sat] = sat.collect_measurements_and_filter(targ)

        # Now perform data fusion on the collected measurements
        # First check, did any new satellites get measurements?
        
        # Loop through all targets
        for targ in self.targs:
            # Check, did any of the satellies collect a measurement on this target?
            # If so, we should perform centralized fusion
            if any(collectedFlag[targ].values()):
                self.centralEstimator.EKF(self.sats, targ, self.time.to_value())

            # Now check, need to perform covariance intersection. 
            # Loop through all satellites, if any satellite has a new measurement, queue it to send to all its neighbors
            # Once have looped through all satellites, perform CI on all the measurements
            # for sat in self.sats:
            #     if collectedFlag[targ][sat]:
            #         # Loop through all neighbors of the satellite
            #         for neighbor in self.comms.G.neighbors(sat):
            #             # Queue the measurement to send to the neighbor
            #             self.comms.send_measurement(sat, neighbor, sat.measurementHist[targ.targetID][self.time.to_value()], targ.targetID, self.time.to_value())
                    
            for sat in self.sats:
                for neighbor in self.comms.G.neighbors(sat):
                # Check if the most recent estimate time is newer than the neighbor
                    # Check for if sat has any estimates yet
                    if len(sat.ddfEstimator.estHist[targ.targetID].keys()) == 0:
                        continue # If sat doesnt have estimates yet, nothing to send

                    # Most recent measurement time by satellite
                    satTime = max(sat.ddfEstimator.estHist[targ.targetID].keys())

                    # Check if the neighbor has any estimates yet
                    if len(neighbor.ddfEstimator.estHist[targ.targetID].keys()) == 0:
                        # If neighbor doesnt have estimates yet, should send the most recent estimate, initalizing the neighbors filter
                        self.comms.send_measurement(sat, neighbor, sat.ddfEstimator.estHist[targ.targetID][satTime], sat.ddfEstimator.covarianceHist[targ.targetID][satTime], targ.targetID, satTime)
                        continue

                    # Most recent measurement time by neighbor
                    neighborTime = max(neighbor.ddfEstimator.estHist[targ.targetID].keys())

                    # If the neighbor has an older estimate, send the most recent estimate
                    if satTime > neighborTime:
                        self.comms.send_measurement(sat, neighbor, sat.ddfEstimator.estHist[targ.targetID][satTime], sat.ddfEstimator.covarianceHist[targ.targetID][satTime], targ.targetID, satTime)

            # Now, each satellite will perform covariance intersection on the measurements sent to it
            for sat in self.sats:
                # For each satellite, perform CI on the measurements it received
                sat.ddfEstimator.CI(self.comms.G.nodes[sat], targ.targetID)

# Propagate the satellites over the time step  
    def propagate(self, time_step):
        
    # Update the current time
        self.time += time_step

        time_val = self.time.to_value(self.time.unit)
        # Update the time in targs, sats, and estimator
        for targ in self.targs:
            targ.time = time_val
        for sat in self.sats:
            sat.time = time_val

        # Propagate the targets position
        for targ in self.targs:

            # Propagate the target
            targ.propagate(time_step, self.time)

            # Update the history of the target, time and xyz position and velocity [x xdot y ydot z zdot]
            targ.hist[targ.time] = np.array([targ.pos[0], targ.vel[0], targ.pos[1], targ.vel[1], targ.pos[2], targ.vel[2]])


        collectedFlag = np.zeros(np.size(self.sats))
        satNum = 0
        # Propagate the satellites
        for sat in self.sats:
            
        # Propagate the orbit
            sat.orbit = sat.orbit.propagate(time_step)
            sat.orbitHist[sat.time] = sat.orbit.r.value # history of sat time and xyz position

        # Update the communication network for the new sat position:
            self.comms.make_edges(self.sats)

<<<<<<< HEAD
        # Collect measurements on any avaliable targets
            collectedFlag[satNum] = sat.collect_measurements(self.targs) # if any measurement was collected, will be true
            satNum += 1
            
        # Check if other satellites collected information on same target -> do data fusion
        CI_threshold = 1
        # if self.comms.displayStruct:
        #     for sat in self.sats:
        #         for sat2 in self.sats:
        #             if sat != sat2:
        #                 if self.comms.G.has_edge(sat, sat2):
        #                     for targetID in sat.targetIDs:
        #                         if targetID in sat2.targetIDs:
        #                             if any(collectedFlag == 1): # TODO: if either satellite collected data or if threshold is met
        #                                 sat.dataFusion.covariance_intersection(sat, sat2, targetID, time_val)                                    

        # Update Central Estimator on all targets if measurments were collected
        if any(collectedFlag == 1) and self.centralEstimator:
            for targ in self.targs:
                # Run the central estimator on the measurements
                self.centralEstimator.EKF(self.sats, targ, time_val) 
   
=======
>>>>>>> 1d41b7f4
# Plot the current state of the environment
    def plot(self):
        # Reset plot
        for line in self.ax.lines:
            line.remove()
        for collection in self.ax.collections:
            collection.remove()
        for text in self.ax.texts:
            text.remove()

        # Put text of current time in top left corner
        self.ax.text2D(0.05, 0.95, f"Time: {self.time:.2f}", transform=self.ax.transAxes)

    # PLOT EARTH
        self.ax.plot_surface(self.x_earth, self.y_earth, self.z_earth, color = 'k', alpha=0.1)

    # FOR EACH SATELLITE, PLOTS
        for sat in self.sats:
        # Plot the current xyz location of the satellite
            x, y, z = sat.orbit.r.value
            self.ax.scatter(x, y, z, s=40, color = sat.color, label=sat.name)

        # Plot the visible projection of the satellite sensor
            points = sat.sensor.projBox
            self.ax.scatter(points[:, 0], points[:, 1], points[:, 2], color = sat.color, marker = 'x')
            
            box = np.array([points[0], points[3], points[1], points[2], points[0]])
            self.ax.add_collection3d(Poly3DCollection([box], facecolors=sat.color, linewidths=1, edgecolors=sat.color, alpha=.1))

    # FOR EACH TARGET, PLOTS
        for targ in self.targs:
        # Plot the current xyz location of the target
            x, y, z = targ.pos
            self.ax.scatter(x, y, z, s=20, marker = '*', color = targ.color, label=targ.name)
            
        self.ax.legend()

    # PLOT COMMUNICATION STRUCTURE
        if self.comms.displayStruct:
            for edge in self.comms.G.edges:
                sat1 = edge[0]
                sat2 = edge[1]
                x1, y1, z1 = sat1.orbit.r.value
                x2, y2, z2 = sat2.orbit.r.value
                if self.comms.G.edges[edge]['active']:
                    self.ax.plot([x1, x2], [y1, y2], [z1, z2], color=(0.3, 1.0, 0.3), linestyle='dashed', linewidth=2)
                else:
                    self.ax.plot([x1, x2], [y1, y2], [z1, z2], color='k', linestyle='dashed', linewidth=1)
        
# Plots all of the results to the user.
# Using bearings only measurement now
    def plotResults(self, time_vec, savePlot, saveName, central = False):
        # Close the sim plot so that sizing of plots is good
        plt.close('all')
        state_labels = ['X [km]', 'Vx [km/s]', 'Y [km]', 'Vy [km/s]', 'Z [km]', 'Vz [km/s]']
        meas_labels = ['In Track [deg]', 'Cross Track [deg]']

    # FOR EACH TARGET MAKE A PLOT
        for targ in self.targs:
            # Create a figure
            fig = plt.figure(figsize=(15, 8))
            # Subtitle with the name of the target
            fig.suptitle(f"{targ.name} State, Error, and Innovation Plots", fontsize=14)

            # Create a GridSpec object with 3 rows and 6 columns
            gs = gridspec.GridSpec(3, 6)

            # Collect axes in a list of lists for easy access
            axes = []

            # Create subplots in the first two rows (6 columns each)
            for i in range(12):  # 2 rows * 6 columns = 12
                ax = fig.add_subplot(gs[i // 6, i % 6])
                axes.append(ax)

            # Create subplots in the third row (3 columns spanning the width)
            for i in range(2):  # 1 row * 2 columns = 2
                ax = fig.add_subplot(gs[2, 3*i:3*i+3])
                axes.append(ax)

            # Set the labels for the subplots
            for i in range(6):
                axes[i].set_xlabel("Time [min]")
                axes[i].set_ylabel(f"{state_labels[i]} measurements")

            # Do the error vs covariance plots on the second row:
            for i in range(6):
                axes[6 + i].set_xlabel("Time [min]")
                axes[6 + i].set_ylabel(f"Error in {state_labels[i]}")

            # Do the innovation vs innovation covariance plots on the third row:
            for i in range(2):  # Note: only 2 plots in the third row
                axes[12 + i].set_xlabel("Time [min]")
                axes[12 + i].set_ylabel(f"Innovation in {meas_labels[i]}")

    # FOR EACH SATELLITE, ADD DATA
            for sat in self.sats:
                if targ.targetID in sat.targetIDs:
                    # EXTRACT ALL DATA
                    satColor = sat.color
                    trueHist = targ.hist
<<<<<<< HEAD
                    estHist = sat.estimator.estHist[targ.targetID]
                    covHist = sat.estimator.covarianceHist[targ.targetID]
                    innovationHist = sat.estimator.innovationHist[targ.targetID]
                    innovationCovHist = sat.estimator.innovationCovHist[targ.targetID]
                    
                    # Adding in Data Fusion Estimate
                    CI_estHist = sat.dataFusion.CI_estHist[targ.targetID]
                    CI_covHist = sat.dataFusion.CI_covHist[targ.targetID]
                    
                    times = [time for time in time_vec.value if time in estHist]
                    CI_times = [time for time in time_vec.value if time in CI_estHist]
=======
                    estHist = sat.indeptEstimator.estHist[targ.targetID]
                    covHist = sat.indeptEstimator.covarianceHist[targ.targetID]
                    innovationHist = sat.indeptEstimator.innovationHist[targ.targetID]
                    innovationCovHist = sat.indeptEstimator.innovationCovHist[targ.targetID]
                    
                    # # Adding in Data Fusion Estimate
                    # CI_estHist = sat.dataFusion.CI_estHist[targ.targetID]
                    # CI_covHist = sat.dataFusion.CI_covHist[targ.targetID]
                    
                    times = [time for time in time_vec.value if time in estHist]
                    # CI_times = [time for time in time_vec.value if time in CI_estHist]
>>>>>>> 1d41b7f4

                    # MEASUREMENT PLOTS
                    for i in range(6):
                        axes[i].scatter(times, [trueHist[time][i] for time in times], color='k', label='Truth', marker='o', s=15)
                        axes[i].plot(times, [estHist[time][i] for time in times], color=satColor, label='Kalman Estimate')
<<<<<<< HEAD
                        axes[i].plot(CI_times, [CI_estHist[time][i] for time in CI_times], color='g', label='CI Estimate', marker='*')
=======
                        # axes[i].plot(CI_times, [CI_estHist[time][i] for time in CI_times], color='g', label='CI Estimate', marker='*')
>>>>>>> 1d41b7f4

                    # ERROR PLOTS
                    for i in range(6):
                        axes[6 + i].plot(times, [estHist[time][i] - trueHist[time][i] for time in times], color=satColor, linestyle='dashed', label='Error')
                        axes[6 + i].plot(times, [2 * np.sqrt(covHist[time][i][i]) for time in times], color=satColor, linestyle='dotted', label='2 Sigma Bounds')
                        axes[6 + i].plot(times, [-2 * np.sqrt(covHist[time][i][i]) for time in times], color=satColor, linestyle='dotted')
                        
<<<<<<< HEAD
                        axes[6 + i].plot(CI_times, [CI_estHist[time][i] - trueHist[time][i] for time in CI_times], color='g', linestyle='dashed', label='CI Error')
                        axes[6 + i].plot(CI_times, [2 * np.sqrt(CI_covHist[time][i][i]) for time in CI_times], color='g', linestyle='dotted', label='CI 2 Sigma Bounds')
                        axes[6 + i].plot(CI_times, [-2 * np.sqrt(CI_covHist[time][i][i]) for time in CI_times], color='g', linestyle='dotted')
=======
                        # axes[6 + i].plot(CI_times, [CI_estHist[time][i] - trueHist[time][i] for time in CI_times], color='g', linestyle='dashed', label='CI Error')
                        # axes[6 + i].plot(CI_times, [2 * np.sqrt(CI_covHist[time][i][i]) for time in CI_times], color='g', linestyle='dotted', label='CI 2 Sigma Bounds')
                        # axes[6 + i].plot(CI_times, [-2 * np.sqrt(CI_covHist[time][i][i]) for time in CI_times], color='g', linestyle='dotted')
>>>>>>> 1d41b7f4

                    # INNOVATION PLOTS
                    for i in range(2):  # Note: only 3 plots in the third row
                        axes[12 + i].plot(times, [innovationHist[time][i] for time in times], color=satColor, label='Kalman Estimate')
                        axes[12 + i].plot(times, [2 * np.sqrt(innovationCovHist[time][i][i]) for time in times], color=satColor, linestyle='dotted', label='2 Sigma Bounds')
                        axes[12 + i].plot(times, [-2 * np.sqrt(innovationCovHist[time][i][i]) for time in times], color=satColor, linestyle='dotted')

        # IF CENTRAL ESTIMATOR FLAG IS SET, ALSO PLOT THAT:
        # USE COLOR PINK FOR CENTRAL ESTIMATOR
            if central:
                if targ.targetID in self.centralEstimator.estHist:
                    trueHist = targ.hist
                    estHist = self.centralEstimator.estHist[targ.targetID]
                    covHist = self.centralEstimator.covarianceHist[targ.targetID]
                    innovationHist = self.centralEstimator.innovationHist[targ.targetID]
                    innovationCovHist = self.centralEstimator.innovationCovHist[targ.targetID]
                    times = [time for time in time_vec.value if time in estHist]

                    # MEASUREMENT PLOTS
                    for i in range(6):
                        axes[i].scatter(times, [trueHist[time][i] for time in times], color='k', label='Truth', marker='o', s=15)
                        axes[i].plot(times, [estHist[time][i] for time in times], color='purple', label='Central Estimate')

                    # ERROR PLOTS
                    for i in range(6):
                        axes[6 + i].plot(times, [estHist[time][i] - trueHist[time][i] for time in times], color='purple', linestyle='dashed', label='Error')
                        axes[6 + i].plot(times, [2 * np.sqrt(covHist[time][i][i]) for time in times], color='purple', linestyle='dotted', label='2 Sigma Bounds')
                        axes[6 + i].plot(times, [-2 * np.sqrt(covHist[time][i][i]) for time in times], color='purple', linestyle='dotted')

        # COLLECT LEGENDS REMOVING DUPLICATES
            handles, labels = [], []
            for ax in axes:
                for handle, label in zip(*ax.get_legend_handles_labels()):
                    if label not in labels:  # Avoid duplicates in the legend
                        handles.append(handle)
                        labels.append(label)

        # AND SATELLITE COLORS
            for sat in self.sats:
                if targ.targetID in sat.targetIDs:
                    # EXTRACT ALL DATA
                    satColor = sat.color
                    # Create a Patch object for the satellite
                    satPatch = Patch(color=satColor, label=sat.name)
                    # Add the Patch object to the handles and labels
                    handles.append(satPatch)
                    labels.append(sat.name)

        # ALSO ADD CENTRAL IF FLAG IS SET
            if central:
                # Create a Patch object for the central estimator
                centralPatch = Patch(color='purple', label='Central Estimator')
                # Add the Patch object to the handles and labels
                handles.append(centralPatch)
                labels.append('Central Estimator')

        # ADD LEGEND
            fig.legend(handles, labels, loc='lower center', ncol=10, bbox_to_anchor=(0.5, 0.01))
            plt.tight_layout()
            if savePlot:
                filePath = os.path.dirname(os.path.realpath(__file__))
                plotPath = os.path.join(filePath, 'plots')
                os.makedirs(plotPath, exist_ok=True)
                if saveName is None:
                    plt.savefig(os.path.join(plotPath, f"{targ.name}_results.png"), dpi=300)
                    return
                plt.savefig(os.path.join(plotPath, f"{saveName}_{targ.name}_results.png"), dpi=300)

# Returns the NEES and NIS data for the simulation
    def collectData(self):
        # We want to return the NEES and NIS data for the simulation in an easy to read format
        # Create a dictionary of targetIDs
        data = {targetID: defaultdict(dict) for targetID in (targ.targetID for targ in self.targs)}
        # Now for each targetID, make a dictionary for each satellite:
        for targ in self.targs:
            for sat in self.sats:
                if targ.targetID in sat.targetIDs:
                    # Extract the data
                    data[targ.targetID][sat.name] = {'NEES': sat.indeptEstimator.neesHist[targ.targetID], 'NIS': sat.indeptEstimator.nisHist[targ.targetID]}

            # If central estimator is used, also add that data
            if self.centralEstimator:
                if targ.targetID in self.centralEstimator.neesHist:
                    data[targ.targetID]['Central'] = {'NEES': self.centralEstimator.neesHist[targ.targetID], 'NIS': self.centralEstimator.nisHist[targ.targetID]}

        return data

# For each satellite, saves the measurement history of each target to a csv file:
    def log_data(self):
        # Make the file, current directory /data/satellite_name.csv
        filePath = os.path.dirname(os.path.realpath(__file__))
        # Delete all files already within the data folder
        for file in os.listdir(filePath + '/data/'):
            os.remove(filePath + '/data/' + file)
            
    # Loop through all satellites
        for sat in self.sats:
        # Loop through all targets for each satellite
            for targ in self.targs:
                if targ.targetID in sat.targetIDs:
                    with open(filePath + '/data/' + sat.name + '_' + targ.name + '.csv', mode='w') as file:
                        writer = csv.writer(file)
                        writer.writerow(sat.sensor.stringHeader)
                        for time, meas in sat.measurementHist[targ.targetID].items():
                            # combine time into the measurment array
                            combine = [time] + list(meas)
                            writer.writerow(combine)

# Convert images to a gif
    # Save in the img struct
    def convert_imgs(self):
        ios = io.BytesIO()
        self.fig.savefig(ios, format='raw')
        ios.seek(0)
        w, h = self.fig.canvas.get_width_height()
        img = np.reshape(np.frombuffer(ios.getvalue(), dtype=np.uint8), (int(h), int(w), 4))[:, :, 0:4]
        self.imgs.append(img)
        
# Render the gif, saving it to a file
    # File is the name of the file to save the gif to
    # Frame duration is the time between each frame in the gif (in ms???)
    def render_gif(self, fileName = '/satellite_orbit.gif', filePath = os.path.dirname(os.path.realpath(__file__)), fps = 10):
        frame_duration = 1000/fps  # in ms
        file = os.path.join(filePath, fileName)
        with imageio.get_writer(file, mode='I', duration=frame_duration) as writer:
            for img in self.imgs:
                writer.append_data(img)<|MERGE_RESOLUTION|>--- conflicted
+++ resolved
@@ -171,31 +171,6 @@
         # Update the communication network for the new sat position:
             self.comms.make_edges(self.sats)
 
-<<<<<<< HEAD
-        # Collect measurements on any avaliable targets
-            collectedFlag[satNum] = sat.collect_measurements(self.targs) # if any measurement was collected, will be true
-            satNum += 1
-            
-        # Check if other satellites collected information on same target -> do data fusion
-        CI_threshold = 1
-        # if self.comms.displayStruct:
-        #     for sat in self.sats:
-        #         for sat2 in self.sats:
-        #             if sat != sat2:
-        #                 if self.comms.G.has_edge(sat, sat2):
-        #                     for targetID in sat.targetIDs:
-        #                         if targetID in sat2.targetIDs:
-        #                             if any(collectedFlag == 1): # TODO: if either satellite collected data or if threshold is met
-        #                                 sat.dataFusion.covariance_intersection(sat, sat2, targetID, time_val)                                    
-
-        # Update Central Estimator on all targets if measurments were collected
-        if any(collectedFlag == 1) and self.centralEstimator:
-            for targ in self.targs:
-                # Run the central estimator on the measurements
-                self.centralEstimator.EKF(self.sats, targ, time_val) 
-   
-=======
->>>>>>> 1d41b7f4
 # Plot the current state of the environment
     def plot(self):
         # Reset plot
@@ -297,19 +272,6 @@
                     # EXTRACT ALL DATA
                     satColor = sat.color
                     trueHist = targ.hist
-<<<<<<< HEAD
-                    estHist = sat.estimator.estHist[targ.targetID]
-                    covHist = sat.estimator.covarianceHist[targ.targetID]
-                    innovationHist = sat.estimator.innovationHist[targ.targetID]
-                    innovationCovHist = sat.estimator.innovationCovHist[targ.targetID]
-                    
-                    # Adding in Data Fusion Estimate
-                    CI_estHist = sat.dataFusion.CI_estHist[targ.targetID]
-                    CI_covHist = sat.dataFusion.CI_covHist[targ.targetID]
-                    
-                    times = [time for time in time_vec.value if time in estHist]
-                    CI_times = [time for time in time_vec.value if time in CI_estHist]
-=======
                     estHist = sat.indeptEstimator.estHist[targ.targetID]
                     covHist = sat.indeptEstimator.covarianceHist[targ.targetID]
                     innovationHist = sat.indeptEstimator.innovationHist[targ.targetID]
@@ -321,17 +283,12 @@
                     
                     times = [time for time in time_vec.value if time in estHist]
                     # CI_times = [time for time in time_vec.value if time in CI_estHist]
->>>>>>> 1d41b7f4
 
                     # MEASUREMENT PLOTS
                     for i in range(6):
                         axes[i].scatter(times, [trueHist[time][i] for time in times], color='k', label='Truth', marker='o', s=15)
                         axes[i].plot(times, [estHist[time][i] for time in times], color=satColor, label='Kalman Estimate')
-<<<<<<< HEAD
-                        axes[i].plot(CI_times, [CI_estHist[time][i] for time in CI_times], color='g', label='CI Estimate', marker='*')
-=======
                         # axes[i].plot(CI_times, [CI_estHist[time][i] for time in CI_times], color='g', label='CI Estimate', marker='*')
->>>>>>> 1d41b7f4
 
                     # ERROR PLOTS
                     for i in range(6):
@@ -339,15 +296,9 @@
                         axes[6 + i].plot(times, [2 * np.sqrt(covHist[time][i][i]) for time in times], color=satColor, linestyle='dotted', label='2 Sigma Bounds')
                         axes[6 + i].plot(times, [-2 * np.sqrt(covHist[time][i][i]) for time in times], color=satColor, linestyle='dotted')
                         
-<<<<<<< HEAD
-                        axes[6 + i].plot(CI_times, [CI_estHist[time][i] - trueHist[time][i] for time in CI_times], color='g', linestyle='dashed', label='CI Error')
-                        axes[6 + i].plot(CI_times, [2 * np.sqrt(CI_covHist[time][i][i]) for time in CI_times], color='g', linestyle='dotted', label='CI 2 Sigma Bounds')
-                        axes[6 + i].plot(CI_times, [-2 * np.sqrt(CI_covHist[time][i][i]) for time in CI_times], color='g', linestyle='dotted')
-=======
                         # axes[6 + i].plot(CI_times, [CI_estHist[time][i] - trueHist[time][i] for time in CI_times], color='g', linestyle='dashed', label='CI Error')
                         # axes[6 + i].plot(CI_times, [2 * np.sqrt(CI_covHist[time][i][i]) for time in CI_times], color='g', linestyle='dotted', label='CI 2 Sigma Bounds')
                         # axes[6 + i].plot(CI_times, [-2 * np.sqrt(CI_covHist[time][i][i]) for time in CI_times], color='g', linestyle='dotted')
->>>>>>> 1d41b7f4
 
                     # INNOVATION PLOTS
                     for i in range(2):  # Note: only 3 plots in the third row
