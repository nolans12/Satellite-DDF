from import_libraries import *
## Creates the environment class, which contains a vector of satellites all other parameters

class environment: 
    def __init__(self, sats, targs, comms, centralEstimator = None):

    # If a central estimator is passed, use it
        if centralEstimator:
            self.centralEstimator = centralEstimator
<<<<<<< HEAD
=======
        else:
            self.centralEstimator = None
>>>>>>> 5efea583

    # Define the satellites
        self.sats = sats

    # Define the targets
        self.targs = targs

    # Define the communication network
        self.comms = comms

    # Time parameter, initalize to 0
        self.time = 0

    # Plotting parameters
        self.fig = plt.figure(figsize=(10, 8))
        self.ax = self.fig.add_subplot(111, projection='3d')
        self.ax.set_xlim([-8000, 8000])
        self.ax.set_ylim([-8000, 8000])
        self.ax.set_zlim([-8000, 8000])
        self.ax.set_box_aspect([1,1,1])
        self.ax.set_xlabel('X (km)')
        self.ax.set_ylabel('Y (km)')
        self.ax.set_zlabel('Z (km)')
        self.ax.set_title('Satellite Orbit Visualization')
        
    # All earth parameters for plotting
        u = np.linspace(0, 2 * np.pi, 100)
        v = np.linspace(0, np.pi, 100)
        self.earth_r = 6378.0
        self.x_earth = self.earth_r * np.outer(np.cos(u), np.sin(v))
        self.y_earth = self.earth_r * np.outer(np.sin(u), np.sin(v))
        self.z_earth = self.earth_r * np.outer(np.ones(np.size(u)), np.cos(v))

    # Empty images list to later make a gif of the simulation
        self.imgs = []

# Simulate the environment over a time range
    # Time range is a numpy array of time steps, must have poliastro units associated!
    # Pause step is the time to pause between each step, if displaying as animation
    # Display is a boolean, if true will display the plot as an animation
    def simulate(self, time_vec, pause_step = 0.1, display = False):
        
        # Initalize based on the current time
        time_vec = time_vec + self.time
        for t_net in time_vec:
            t_d = t_net - self.time # Get delta time to propagate, works because propagate func increases time after first itr
        
        # Propagate the satellites and environments position
            self.propagate(t_d)

        # Update the plot environment
            self.plot()

        # Save the current plot to the images list, for gif later
            self.convert_imgs()

            if display:
            # Display the plot in a animation
                plt.pause(pause_step) 
                plt.draw()

        # Save the data for each satellite to a csv file
        self.log_data()
        
<<<<<<< HEAD
        # self.plotResults(time_vec)
        self.plotBaselines(time_vec)
=======
        self.plotResults(time_vec, central = True)
>>>>>>> 5efea583

# Propagate the satellites over the time step  
    def propagate(self, time_step):
        
    # Update the current time
        self.time += time_step

        time_val = self.time.to_value(self.time.unit)
        # Update the time in targs, sats, and estimator
        for targ in self.targs:
            targ.time = time_val
        for sat in self.sats:
            sat.time = time_val

    # Propagate the targets position
        for targ in self.targs:

            # Propagate the target
            targ.propagate(time_step, self.time)

            # Update the history of the target, time and xyz position and velocity [x xdot y ydot z zdot]
            targ.hist[targ.time] = np.array([targ.pos[0], targ.vel[0], targ.pos[1], targ.vel[1], targ.pos[2], targ.vel[2]])


        collectedFlag = np.zeros(np.size(self.sats))
        satNum = 0
        # Propagate the satellites
        for sat in self.sats:
            
        # Propagate the orbit
            sat.orbit = sat.orbit.propagate(time_step)
            sat.orbitHist[sat.time] = sat.orbit.r.value # history of sat time and xyz position

        # Update the communication network for the new sat position:
            self.comms.make_edges(self.sats)

        # Collect measurements on any avaliable targets
            collectedFlag[satNum] = sat.collect_measurements(self.targs) # if any measurement was collected, will be true
            satNum += 1

        # Update Central Estimator on all targets if measurments were collected
        if any(collectedFlag == 1) and self.centralEstimator:
            for targ in self.targs:
<<<<<<< HEAD
                # Collect all measurments for each target for central estimation
                allMeas = self.centralEstimator.collectAllMeasurements(self.sats, targ.targetID, time_val)
                centralEstimate = self.centralEstimator.EKF(allMeas, targ.targetID, time_step.value, time_val)
                
                # # Print out central estimator results
                # print("=" * 50)
                # print("Target:", targ.name)
                # print(f"{'True Position:':<15} {tuple(round(coord, 2) for coord in targ.pos)}")
                # print(f"{'True Velocity:':<15} {tuple(round(vel, 2) for vel in targ.vel)}")
                # print("=" * 50)
                # print(f"{'Centralized Kalman Filter Estimate':^100}")
                # print("=" * 100)
                # print(f"{'Centralized Kalman Filter Position Estimate:':<40} {tuple(round(coord, 2) for coord in centralEstimate[::2])}")
                # print(f"{'Centralized Kalman Filter Velocity Estimate:':<40} {tuple(round(vel, 2) for vel in centralEstimate[1::2])}")
                # print("=" * 100)
                # print(f"{'Distance (Norm) between Estimate and Truth:':<40} {round(np.linalg.norm([centralEstimate[i] - targ.pos[i//2] for i in range(0, 6, 2)]), 2)}")
                # print(f"{'Velocity (Norm) between Estimate and Truth:':<30} {round(np.linalg.norm([centralEstimate[i] - targ.vel[i//2] for i in range(1, 7, 2)]), 2)}")
                # print("\n")     

# Plot the current state of the environment
    def plot(self):
        # Reset plot
        for line in self.ax.lines:
            line.remove()
        for collection in self.ax.collections:
            collection.remove()
        for text in self.ax.texts:
            text.remove()

        # Put text of current time in top left corner
        self.ax.text2D(0.05, 0.95, f"Time: {self.time:.2f}", transform=self.ax.transAxes)

    # PLOT EARTH
        self.ax.plot_surface(self.x_earth, self.y_earth, self.z_earth, color = 'k', alpha=0.1)

    # FOR EACH SATELLITE, PLOTS
        for sat in self.sats:
        # Plot the current xyz location of the satellite
            x, y, z = sat.orbit.r.value
            self.ax.scatter(x, y, z, s=40, color = sat.color, label=sat.name)

        # Plot the visible projection of the satellite sensor
            points = sat.sensor.projBox
            self.ax.scatter(points[:, 0], points[:, 1], points[:, 2], color = sat.color, marker = 'x')
            box = np.array([points[0], points[3], points[1], points[2], points[0]])
            self.ax.add_collection3d(Poly3DCollection([box], facecolors=sat.color, linewidths=1, edgecolors=sat.color, alpha=.1))

    # FOR EACH TARGET, PLOTS
        for targ in self.targs:
        # Plot the current xyz location of the target
            x, y, z = targ.pos
            self.ax.scatter(x, y, z, s=20, color = targ.color, label=targ.name)
            
        self.ax.legend()

=======
                # Run the central estimator on the measurements
                centralEstimate = self.centralEstimator.EKF(self.sats, targ, time_val) 
   
# Plot the current state of the environment
    def plot(self):
        # Reset plot
        for line in self.ax.lines:
            line.remove()
        for collection in self.ax.collections:
            collection.remove()
        for text in self.ax.texts:
            text.remove()

        # Put text of current time in top left corner
        self.ax.text2D(0.05, 0.95, f"Time: {self.time:.2f}", transform=self.ax.transAxes)

    # PLOT EARTH
        self.ax.plot_surface(self.x_earth, self.y_earth, self.z_earth, color = 'k', alpha=0.1)

    # FOR EACH SATELLITE, PLOTS
        for sat in self.sats:
        # Plot the current xyz location of the satellite
            x, y, z = sat.orbit.r.value
            self.ax.scatter(x, y, z, s=40, color = sat.color, label=sat.name)

        # Plot the visible projection of the satellite sensor
            points = sat.sensor.projBox
            self.ax.scatter(points[:, 0], points[:, 1], points[:, 2], color = sat.color, marker = 'x')
            box = np.array([points[0], points[3], points[1], points[2], points[0]])
            self.ax.add_collection3d(Poly3DCollection([box], facecolors=sat.color, linewidths=1, edgecolors=sat.color, alpha=.1))

    # FOR EACH TARGET, PLOTS
        for targ in self.targs:
        # Plot the current xyz location of the target
            x, y, z = targ.pos
            self.ax.scatter(x, y, z, s=20, color = targ.color, label=targ.name)
            
        self.ax.legend()

>>>>>>> 5efea583
    # PLOT COMMUNICATION STRUCTURE
        if self.comms.displayStruct:
            for edge in self.comms.G.edges:
                sat1 = edge[0]
                sat2 = edge[1]
                x1, y1, z1 = sat1.orbit.r.value
                x2, y2, z2 = sat2.orbit.r.value
                self.ax.plot([x1, x2], [y1, y2], [z1, z2], color='k', linestyle='dashed', linewidth=1)

# For each satellite, saves the measurement history of each target to a csv file:
    def log_data(self):
        # Make the file, current directory /data/satellite_name.csv
        filePath = os.path.dirname(os.path.realpath(__file__))
        # Delete all files already within the data folder
        for file in os.listdir(filePath + '/data/'):
            os.remove(filePath + '/data/' + file)
            
    # Loop through all satellites
        for sat in self.sats:
        # Loop through all targets for each satellite
            for targ in self.targs:
                if targ.targetID in sat.targetIDs:
                    with open(filePath + '/data/' + sat.name + '_' + targ.name + '.csv', mode='w') as file:
                        writer = csv.writer(file)
                        writer.writerow(sat.sensor.stringHeader)
                        for time, meas in sat.measurementHist[targ.targetID].items():
                            # combine time into the measurment array
                            combine = [time] + list(meas)
                            writer.writerow(combine)

<<<<<<< HEAD
# Plot the results of the simulation: 
#   For each satellite
#       For each target of a satellite
#               Plot state estimate of the target and its real position
#               Plot the difference between the estimate and the real position
#                   Include the 2 sigma bounds: X_i = 2*sqrt(P_ii) for all states
    def plotBaselines(self, time_vec):
        
=======

# Plots all of the results to the user.
    def plotResults(self, time_vec, central = False):
        # Close the sim plot so that sizing of plots is good
        plt.close('all')
        state_labels = ['X [km]', 'Vx [km/s]', 'Y [km]', 'Vy [km/s]', 'Z [km]', 'Vz [km/s]']

    # FOR EACH TARGET MAKE A PLOT
        for targ in self.targs:
            # Create a figure
            fig = plt.figure(figsize=(15, 8))
            # Subtitle with the name of the target
            fig.suptitle(f"{targ.name} State, Error, and Innovation Plots", fontsize=14)

            # Create a GridSpec object with 3 rows and 6 columns
            gs = gridspec.GridSpec(3, 6)

            # Collect axes in a list of lists for easy access
            axes = []

            # Create subplots in the first two rows (6 columns each)
            for i in range(12):  # 2 rows * 6 columns = 12
                ax = fig.add_subplot(gs[i // 6, i % 6])
                axes.append(ax)

            # Create subplots in the third row (3 columns spanning the width)
            for i in range(3):  # 1 row * 3 columns = 3
                ax = fig.add_subplot(gs[2, 2*i:2*i+2])
                axes.append(ax)

            # Set the labels for the subplots
            for i in range(6):
                axes[i].set_xlabel("Time [min]")
                axes[i].set_ylabel(f"{state_labels[i]} measurements")

            # Do the error vs covariance plots on the second row:
            for i in range(6):
                axes[6 + i].set_xlabel("Time [min]")
                axes[6 + i].set_ylabel(f"Error in {state_labels[i]}")

            # Do the innovation vs innovation covariance plots on the third row:
            for i in range(3):  # Note: only 3 plots in the third row
                axes[12 + i].set_xlabel("Time [min]")
                axes[12 + i].set_ylabel(f"Innovation in {state_labels[i*2]}")

    # FOR EACH SATELLITE, ADD DATA
            for sat in self.sats:
                if targ.targetID in sat.targetIDs:
                    # EXTRACT ALL DATA
                    satColor = sat.color
                    trueHist = targ.hist
                    measHist = sat.estimator.measHist[targ.targetID]
                    estHist = sat.estimator.estHist[targ.targetID]
                    covHist = sat.estimator.covarianceHist[targ.targetID]
                    innovationHist = sat.estimator.innovationHist[targ.targetID]
                    innovationCovHist = sat.estimator.innovationCovHist[targ.targetID]
                    times = [time for time in time_vec.value if time in estHist]
                
                    # MEASUREMENT PLOTS
                    for i in range(6):
                        axes[i].scatter(times, [trueHist[time][i] for time in times], color='k', label='Truth', marker='o', s=15)
                        if i % 2 == 0:
                            axes[i].scatter(times, [measHist[time][i // 2] for time in times], color=satColor, label='Measurement', marker='x', s=10)
                        axes[i].plot(times, [estHist[time][i] for time in times], color=satColor, label='Kalman Estimate')

                    # ERROR PLOTS
                    for i in range(6):
                        axes[6 + i].plot(times, [estHist[time][i] - trueHist[time][i] for time in times], color=satColor, linestyle='dashed', label='Error')
                        axes[6 + i].plot(times, [2 * np.sqrt(covHist[time][i][i]) for time in times], color=satColor, linestyle='dotted', label='2 Sigma Bounds')
                        axes[6 + i].plot(times, [-2 * np.sqrt(covHist[time][i][i]) for time in times], color=satColor, linestyle='dotted')

                    # INNOVATION PLOTS
                    for i in range(3):  # Note: only 3 plots in the third row
                        axes[12 + i].plot(times, [innovationHist[time][i] for time in times], color=satColor, label='Kalman Estimate')
                        axes[12 + i].plot(times, [2 * np.sqrt(innovationCovHist[time][i][i]) for time in times], color=satColor, linestyle='dotted', label='2 Sigma Bounds')
                        axes[12 + i].plot(times, [-2 * np.sqrt(innovationCovHist[time][i][i]) for time in times], color=satColor, linestyle='dotted')

        # IF CENTRAL ESTIMATOR FLAG IS SET, ALSO PLOT THAT:
        # USE COLOR PINK FOR CENTRAL ESTIMATOR
            if central:
                trueHist = targ.hist
                estHist = self.centralEstimator.estHist[targ.targetID]
                covHist = self.centralEstimator.covarianceHist[targ.targetID]
                innovationHist = self.centralEstimator.innovationHist[targ.targetID]
                innovationCovHist = self.centralEstimator.innovationCovHist[targ.targetID]
                times = [time for time in time_vec.value if time in estHist]

                # MEASUREMENT PLOTS
                for i in range(6):
                    axes[i].scatter(times, [trueHist[time][i] for time in times], color='k', label='Truth', marker='o', s=15)
                    axes[i].plot(times, [estHist[time][i] for time in times], color='purple', label='Central Estimate')

                # ERROR PLOTS
                for i in range(6):
                    axes[6 + i].plot(times, [estHist[time][i] - trueHist[time][i] for time in times], color='purple', linestyle='dashed', label='Error')
                    axes[6 + i].plot(times, [2 * np.sqrt(covHist[time][i][i]) for time in times], color='purple', linestyle='dotted', label='2 Sigma Bounds')
                    axes[6 + i].plot(times, [-2 * np.sqrt(covHist[time][i][i]) for time in times], color='purple', linestyle='dotted')

        # COLLECT LEGENDS REMOVING DUPLICATES
            handles, labels = [], []
            for ax in axes:
                for handle, label in zip(*ax.get_legend_handles_labels()):
                    if label not in labels:  # Avoid duplicates in the legend
                        handles.append(handle)
                        labels.append(label)

        # AND SATELLITE COLORS
            for sat in self.sats:
                if targ.targetID in sat.targetIDs:
                    # EXTRACT ALL DATA
                    satColor = sat.color
                    # Create a Patch object for the satellite
                    satPatch = Patch(color=satColor, label=sat.name)
                    # Add the Patch object to the handles and labels
                    handles.append(satPatch)
                    labels.append(sat.name)

        # ALSO ADD CENTRAL IF FLAG IS SET
            if central:
                # Create a Patch object for the central estimator
                centralPatch = Patch(color='purple', label='Central Estimator')
                # Add the Patch object to the handles and labels
                handles.append(centralPatch)
                labels.append('Central Estimator')

        # ADD LEGEND
            fig.legend(handles, labels, loc='lower center', ncol=10, bbox_to_anchor=(0.5, 0.01))
            plt.tight_layout()
            plt.show()


    def plotBaselines(self, time_vec):
        
        # Close the pripr sim plot so that the sizing of plots is good
        plt.close('all')
>>>>>>> 5efea583
        state_labels = ['X [km]', 'Vx [km/s]', 'Y [km]', 'Vy [km/s]', 'Z [km]', 'Vz [km/s]']
        
        # For Each Target plot both of the satellites estimate and the central estimate
        for targ in self.targs:
            fig1, axs1 = plt.subplots(2, 3, figsize=(15, 6))
            fig1.suptitle(f"{targ.name} State Position and Error Plots", fontsize=16)
            
            fig2, axs2 = plt.subplots(2, 3, figsize=(15, 6))  # Create a 2x3 grid of subplots
            fig2.suptitle(f"{targ.name} State Velocity and Error Plots", fontsize=16)
            once = True
            for sat in self.sats:
                if targ.targetID in sat.targetIDs:
                    measHist = sat.estimator.measHist[targ.targetID]
                    estHist = sat.estimator.estHist[targ.targetID]
                    trueHist = targ.hist
                    covHist = sat.estimator.covarianceHist[targ.targetID]
                    times = [time for time in time_vec.value if time in estHist]
                    
                    for i in range(6):  # Create subplots for states and their errors
                        if i % 2 == 0:
                            axs = axs1
                            fig = fig1
                        else:
                            axs = axs2
                            fig = fig2

                        j = i // 2  # Adjust index for 2x3 grid

                        axs[0, j].set_xlabel("Time [min]")
                        axs[0, j].set_ylabel(f"State {state_labels[i]}")

                        axs[1, j].set_xlabel("Time")
                        axs[1, j].set_ylabel("Error / Covariance")

                        measurements = [measHist[time][round(i/2)] for time in times]
                        true_positions = [trueHist[time][i] for time in times]
                        estimates = [estHist[time][i] for time in times]
                        errors = [estHist[time][i] - trueHist[time][i] for time in times]
                        covariances = [2 * np.sqrt(covHist[time][i][i]) for time in times]
                            
                        axs[0, j].plot(times, estimates, color=sat.color, label=f"Satellite: {sat.name} Estimate")

                        if i % 2 == 0:
                            axs[0, j].scatter(times, measurements, color=sat.color, label=f"Satellite: {sat.name} Measurement")

                        axs[1, j].plot(times, errors, color=sat.color, label=f"Satellite: {sat.name} Error")
                        axs[1, j].plot(times, covariances, color=sat.color, linestyle='dashed', label=f"Satellite: {sat.name} 2 Sigma Bounds")

                        if once:
                            axs[0, j].plot(times, true_positions, color='g')
                            axs[0, j].scatter(times, true_positions, color='g', label='Truth')
                    
                    once = False
            
            # Plot Central Estimation
        centralEstimate = self.centralEstimator.estHist[targ.targetID]
        centralCov = self.centralEstimator.covarianceHist[targ.targetID]
        centralTimes = [time for time in time_vec.value if time in centralEstimate]
        for i in range(6):  # Create subplots for states and their errors
            if i % 2 == 0:
                axs = axs1
                fig = fig1
            else:
                axs = axs2
                fig = fig2
<<<<<<< HEAD
                        
            j = i // 2  # Adjust index for 2x3 grid

            centralEstimates = [centralEstimate[time][i] for time in centralTimes]
            centralCovs = [2 * np.sqrt(centralCov[time][i][i]) for time in centralTimes]
            centralErrors = [centralEstimate[time][i] - trueHist[time][i] for time in centralTimes]
                
            axs[0, j].plot(centralTimes, centralEstimates, color='k', label='Central Estimate')
                
            
            # Plot Error and Covariance    
            axs[1, j].plot(centralTimes, centralErrors, color='r', label='Central Error')
            axs[1, j].plot(centralTimes, centralCovs, color='b', linestyle='dashed', label='Central 2 Sigma Bounds')
            axs[1, j].plot(centralTimes, [-c for c in centralCovs], color='k', linestyle='dashed')
                    
            if i // 2 == 2:
                axs[0, j].legend()
                axs[1, j].legend()
                
        plt.show()

    def plotResults(self, time_vec):
        state_labels = ['X', 'Vx', 'Y', 'Vy', 'Z', 'Vz']
            
        for sat in self.sats:
            # Get the targetID for that satellite and check estimator accuracy
             for targ in self.targs:
                 if targ.targetID in sat.targetIDs:
                     # Get the measurement history for that target
                        measHist = sat.estimator.measHist[targ.targetID]
                     # Get the estimate history for that target
                        estHist = sat.estimator.estHist[targ.targetID]
                    # Get the true position history for that target X, Y, Z and Vx, Vy, Vz
                        trueHist = targ.hist
                    # Get the covariance history for that target
                        covHist = sat.estimator.covarianceHist[targ.targetID]
                    # Get the times for which there are estimates
                        times = [time for time in time_vec.value if time in estHist]
                        
                        fig, axs = plt.subplots(2, 6, figsize=(15, 6))  # Create a 2x6 grid of subplots
                        fig.suptitle(f"{sat.name} and {targ.name} State and Error Plots", fontsize=16)

                        for i in range(6):  # Create subplots for states and their errors
                            #axs[0, i].set_title(f"{sat.name} and {targ.name} Estimate and Truth for: {state_labels[i]}")
                            axs[0, i].set_xlabel("Time")
                            axs[0, i].set_ylabel(f"State {state_labels[i]}")

                            #axs[1, i].set_title(f"{sat.name} and {targ.name} Error and Covariance for: {state_labels[i]}")
                            axs[1, i].set_xlabel("Time")
                            axs[1, i].set_ylabel("Error / Covariance")

                            measurements = [measHist[time][round(i/2)] for time in times]
                            true_positions = [trueHist[time][i] for time in times]
                            estimates = [estHist[time][i] for time in times]
                            errors = [estHist[time][i] - trueHist[time][i] for time in times]
                            covariances = [2 * np.sqrt(covHist[time][i][i]) for time in times]

                            axs[0, i].plot(times, true_positions, color='k', label='Truth')
                            axs[0, i].plot(times, estimates, color='r', label='Estimate')
                            if i % 2 == 0:
                                axs[0, i].scatter(times, measurements, color='b', label='Measurement')
                                

                            axs[1, i].plot(times, errors, color='r', label='Error')
                            axs[1, i].plot(times, covariances, color='k', linestyle='dashed', label='2 Sigma Bounds')
                            axs[1, i].plot(times, [-c for c in covariances], color='k', linestyle='dashed')

                    # Add legends to all subplots
                        for ax in axs.flat:
                            ax.legend()

                        plt.tight_layout()  # Adjust the layout to prevent overlap
                        plt.show()  # Show all subplots at once                
        
        
        #                 for i in range(6):  # Create figures for states and their errors
        #                     plt.figure(i)
        #                     plt.title(f"{sat.name} and {targ.name} Estimate and Truth for: {state_labels[i]}")
        #                     plt.xlabel("Time")
        #                     plt.ylabel(f"State {state_labels[i]}")
                            
        #                     plt.figure(i + 6)
        #                     plt.title(f"{sat.name} and {targ.name} Error and Covariance for: {state_labels[i]}")
        #                     plt.xlabel("Time")
        #                     plt.ylabel("Error / Covariance")
                        
                      
        #                     true_positions = [trueHist[time][i] for time in times]
        #                     estimates = [estHist[time][i] for time in times]
        #                     errors = [estHist[time][i] - trueHist[time][i] for time in times]
        #                     covariances = [2 * np.sqrt(covHist[time][i][i]) for time in times]
                            
        #                     plt.figure(i)
        #                     plt.plot(times, true_positions, color='k', label='Truth')
        #                     plt.plot(times, estimates, color='r', label='Estimate')
                            
        #                     plt.figure(i + 6)
        #                     plt.plot(times, errors, color='r', label='Error')
        #                     plt.plot(times, covariances, color='k', linestyle='dashed', label='2 Sigma Bounds')
        #                     plt.plot(times, [-c for c in covariances], color='k', linestyle='dashed')
        
        # for i in range(12):
        #     plt.figure(i)
        #     plt.legend()
        
        # plt.show()

     
  
            
           
        
        # # Create empty array for each target to store estimates:
        # targ_est = []

        # # Now, loop through time, and for each time, plot the estimates of each satellite
        # for t in time:
        #     # Clear the plot
        #     plt.clf()
        #     plt.xlim([-300, 300])
        #     plt.ylim([-300, 300])
        #     plt.xlabel('X (km)')
        #     plt.ylabel('Y (km)')
        #     plt.title(f"Satellite Data Collection at Time: {t:.2f}")

        #     # Make a scatter plot for each satellite, and label the color with legend, just so we can see the estimates
        #     for sat in self.sats:
        #         plt.scatter(-9999999, -9999999, s = 20, color = sat.color, label=sat.name)
        #     for targ in self.targs:
        #         plt.scatter(-9999999, -9999999, s = 20, color = targ.color, label=targ.name)
        #     plt.legend()

        #      # Initialize an empty array to store estimates for each target at this time step
        #     current_estimates = np.ones((len(self.targs), 2))*9999999

        #     for sat in self.sats:
        #         # Get the estimates of the satellite at the time
        #         estimates = sat.estimateHist
        #         for est in estimates:
        #             if est[0, 3] == t:
        #             # Now loop through the targets
        #                 for i, targ in enumerate(self.targs):
        #                     x, y, z = est[i, 0:3]
        #                     if x != 0 or y != 0 or z != 0:

        #                     # Store the estimates in array for each target
        #                         current_estimates[i] = [x, y]
        #                     # Append the current estimates to targ_est
        #                         targ_est.append(current_estimates.copy())

        #                     # Plot the estimate
        #                         plt.scatter(x, y, s = 40, color = sat.color)

        #                 # For the given target, plot the estimate in dashed plot
        #                     targ_data = [arr[i, :] for arr in targ_est]
        #                     x_tot = [point[0] for point in targ_data]
        #                     y_tot = [point[1] for point in targ_data]   
        #                     plt.scatter(x_tot, y_tot, s = 10, color = targ.color)
                        
        #     plt.pause(pause_step) 
        #     plt.draw()
        # plt.show()
=======
                        
            j = i // 2  # Adjust index for 2x3 grid

            centralEstimates = [centralEstimate[time][i] for time in centralTimes]
            centralCovs = [2 * np.sqrt(centralCov[time][i][i]) for time in centralTimes]
            centralErrors = [centralEstimate[time][i] - trueHist[time][i] for time in centralTimes]
                
            axs[0, j].plot(centralTimes, centralEstimates, color='k', label='Central Estimate')
                
>>>>>>> 5efea583
            
            # Plot Error and Covariance    
            axs[1, j].plot(centralTimes, centralErrors, color='k', label='Central Error')
            axs[1, j].plot(centralTimes, centralCovs, color='k', linestyle='dashed', label='Central 2 Sigma Bounds')
            axs[1, j].plot(centralTimes, [-c for c in centralCovs], color='k', linestyle='dashed')
                    
            if i // 2 == 2:
                axs[0, j].legend()
                axs[1, j].legend()
                
        plt.show()


    def plotResultsOld(self, time_vec):

        # Close the pripr sim plot so that the sizing of plots is good
        plt.close('all')
        state_labels = ['X', 'Vx', 'Y', 'Vy', 'Z', 'Vz']
            
        for sat in self.sats:
            # Get the targetID for that satellite and check estimator accuracy
             for targ in self.targs:
                 if targ.targetID in sat.targetIDs:
                     # Get the measurement history for that target
                        measHist = sat.estimator.measHist[targ.targetID]
                     # Get the estimate history for that target
                        estHist = sat.estimator.estHist[targ.targetID]
                    # Get the true position history for that target X, Y, Z and Vx, Vy, Vz
                        trueHist = targ.hist
                    # Get the covariance history for that target
                        covHist = sat.estimator.covarianceHist[targ.targetID]
                    # Get the times for which there are estimates
                        times = [time for time in time_vec.value if time in estHist]


                        fig, axs = plt.subplots(2, 6, figsize=(15, 6))  # Create a 2x6 grid of subplots
                        fig.suptitle(f"{sat.name} and {targ.name} State and Error Plots", fontsize=16)

                        for i in range(6):  # Create subplots for states and their errors
                            #axs[0, i].set_title(f"{sat.name} and {targ.name} Estimate and Truth for: {state_labels[i]}")
                            axs[0, i].set_xlabel("Time")
                            axs[0, i].set_ylabel(f"State {state_labels[i]}")

                            #axs[1, i].set_title(f"{sat.name} and {targ.name} Error and Covariance for: {state_labels[i]}")
                            axs[1, i].set_xlabel("Time")
                            axs[1, i].set_ylabel("Error / Covariance")

                            measurements = [measHist[time][round(i/2)] for time in times]
                            true_positions = [trueHist[time][i] for time in times]
                            estimates = [estHist[time][i] for time in times]
                            errors = [estHist[time][i] - trueHist[time][i] for time in times]
                            covariances = [2 * np.sqrt(covHist[time][i][i]) for time in times]

                            axs[0, i].plot(times, true_positions, color='k', label='Truth')
                            axs[0, i].plot(times, estimates, color='r', label='Estimate')
                            if i % 2 == 0:
                                axs[0, i].scatter(times, measurements, color='b', label='Measurement')
                                

                            axs[1, i].plot(times, errors, color='r', label='Error')
                            axs[1, i].plot(times, covariances, color='k', linestyle='dashed', label='2 Sigma Bounds')
                            axs[1, i].plot(times, [-c for c in covariances], color='k', linestyle='dashed')

                    # Add legends to all subplots
                        for ax in axs.flat:
                            ax.legend()

                        plt.tight_layout()  # Adjust the layout to prevent overlap
                        plt.show()  # Show all subplots at once            

        # NOW ALSO FOR EACH SATELLITE PLOT THE INNOVATION AND INNOVATION COVARIANCE
        # INNOVATION IS THE DIFFERENCE BETWEEN THE MEASUREMENT AND THE H*ESTIMATE
        # NEED 3 SUBPLOTS
                        meas_labels = ['X', 'Y', 'Z']
                        fig, axes = plt.subplots(1, 3, figsize=(15, 6))
                        fig.suptitle(f"{sat.name} and {targ.name} Innovation and Innovation Covariance Plots", fontsize=16)
                        for i in range(3):
                            ax = axes[i]
                            ax.set_xlabel("Time")
                            ax.set_ylabel("Innovation & Innovation Covariance For " + meas_labels[i])

                            innovation_i = [sat.estimator.innovationHist[targ.targetID][time][i] for time in times] # innovation is the difference between the measurement and the H*estimate
                            innovationCovar_i = [sat.estimator.innovationCovHist[targ.targetID][time][i][i] for time in times] # want the diagonal of the covariance matrix

                            # Calculate the 2 sigma bounds for the innovation covariance
                            innovationCovar_i_2sigma = [2 * np.sqrt(cov) for cov in innovationCovar_i]

                            ax.plot(times, innovation_i, color='r', label='Innovation')
                            ax.plot(times, innovationCovar_i_2sigma, color='k', linestyle='dashed', label='Innovation Covar 2 Sigma Bounds')
                            ax.plot(times, [-cov for cov in innovationCovar_i_2sigma], color='k', linestyle='dashed')

                        for ax in axes.flat:
                            ax.legend()

                        plt.tight_layout()
                        plt.show()


# Convert images to a gif
    # Save in the img struct
    def convert_imgs(self):
        ios = io.BytesIO()
        self.fig.savefig(ios, format='raw')
        ios.seek(0)
        w, h = self.fig.canvas.get_width_height()
        img = np.reshape(np.frombuffer(ios.getvalue(), dtype=np.uint8), (int(h), int(w), 4))[:, :, 0:4]
        self.imgs.append(img)
        
# Render the gif, saving it to a file
    # File is the name of the file to save the gif to
    # Frame duration is the time between each frame in the gif (in ms???)
    def render_gif(self, fileName = '/satellite_orbit.gif', filePath = os.path.dirname(os.path.realpath(__file__)), fps = 10):
        frame_duration = 1000/fps  # in ms
        file = os.path.join(filePath, fileName)
        with imageio.get_writer(file, mode='I', duration=frame_duration) as writer:
            for img in self.imgs:
                writer.append_data(img)<|MERGE_RESOLUTION|>--- conflicted
+++ resolved
@@ -7,11 +7,8 @@
     # If a central estimator is passed, use it
         if centralEstimator:
             self.centralEstimator = centralEstimator
-<<<<<<< HEAD
-=======
         else:
             self.centralEstimator = None
->>>>>>> 5efea583
 
     # Define the satellites
         self.sats = sats
@@ -76,12 +73,7 @@
         # Save the data for each satellite to a csv file
         self.log_data()
         
-<<<<<<< HEAD
-        # self.plotResults(time_vec)
-        self.plotBaselines(time_vec)
-=======
         self.plotResults(time_vec, central = True)
->>>>>>> 5efea583
 
 # Propagate the satellites over the time step  
     def propagate(self, time_step):
@@ -125,63 +117,6 @@
         # Update Central Estimator on all targets if measurments were collected
         if any(collectedFlag == 1) and self.centralEstimator:
             for targ in self.targs:
-<<<<<<< HEAD
-                # Collect all measurments for each target for central estimation
-                allMeas = self.centralEstimator.collectAllMeasurements(self.sats, targ.targetID, time_val)
-                centralEstimate = self.centralEstimator.EKF(allMeas, targ.targetID, time_step.value, time_val)
-                
-                # # Print out central estimator results
-                # print("=" * 50)
-                # print("Target:", targ.name)
-                # print(f"{'True Position:':<15} {tuple(round(coord, 2) for coord in targ.pos)}")
-                # print(f"{'True Velocity:':<15} {tuple(round(vel, 2) for vel in targ.vel)}")
-                # print("=" * 50)
-                # print(f"{'Centralized Kalman Filter Estimate':^100}")
-                # print("=" * 100)
-                # print(f"{'Centralized Kalman Filter Position Estimate:':<40} {tuple(round(coord, 2) for coord in centralEstimate[::2])}")
-                # print(f"{'Centralized Kalman Filter Velocity Estimate:':<40} {tuple(round(vel, 2) for vel in centralEstimate[1::2])}")
-                # print("=" * 100)
-                # print(f"{'Distance (Norm) between Estimate and Truth:':<40} {round(np.linalg.norm([centralEstimate[i] - targ.pos[i//2] for i in range(0, 6, 2)]), 2)}")
-                # print(f"{'Velocity (Norm) between Estimate and Truth:':<30} {round(np.linalg.norm([centralEstimate[i] - targ.vel[i//2] for i in range(1, 7, 2)]), 2)}")
-                # print("\n")     
-
-# Plot the current state of the environment
-    def plot(self):
-        # Reset plot
-        for line in self.ax.lines:
-            line.remove()
-        for collection in self.ax.collections:
-            collection.remove()
-        for text in self.ax.texts:
-            text.remove()
-
-        # Put text of current time in top left corner
-        self.ax.text2D(0.05, 0.95, f"Time: {self.time:.2f}", transform=self.ax.transAxes)
-
-    # PLOT EARTH
-        self.ax.plot_surface(self.x_earth, self.y_earth, self.z_earth, color = 'k', alpha=0.1)
-
-    # FOR EACH SATELLITE, PLOTS
-        for sat in self.sats:
-        # Plot the current xyz location of the satellite
-            x, y, z = sat.orbit.r.value
-            self.ax.scatter(x, y, z, s=40, color = sat.color, label=sat.name)
-
-        # Plot the visible projection of the satellite sensor
-            points = sat.sensor.projBox
-            self.ax.scatter(points[:, 0], points[:, 1], points[:, 2], color = sat.color, marker = 'x')
-            box = np.array([points[0], points[3], points[1], points[2], points[0]])
-            self.ax.add_collection3d(Poly3DCollection([box], facecolors=sat.color, linewidths=1, edgecolors=sat.color, alpha=.1))
-
-    # FOR EACH TARGET, PLOTS
-        for targ in self.targs:
-        # Plot the current xyz location of the target
-            x, y, z = targ.pos
-            self.ax.scatter(x, y, z, s=20, color = targ.color, label=targ.name)
-            
-        self.ax.legend()
-
-=======
                 # Run the central estimator on the measurements
                 centralEstimate = self.centralEstimator.EKF(self.sats, targ, time_val) 
    
@@ -221,7 +156,6 @@
             
         self.ax.legend()
 
->>>>>>> 5efea583
     # PLOT COMMUNICATION STRUCTURE
         if self.comms.displayStruct:
             for edge in self.comms.G.edges:
@@ -252,16 +186,6 @@
                             combine = [time] + list(meas)
                             writer.writerow(combine)
 
-<<<<<<< HEAD
-# Plot the results of the simulation: 
-#   For each satellite
-#       For each target of a satellite
-#               Plot state estimate of the target and its real position
-#               Plot the difference between the estimate and the real position
-#                   Include the 2 sigma bounds: X_i = 2*sqrt(P_ii) for all states
-    def plotBaselines(self, time_vec):
-        
-=======
 
 # Plots all of the results to the user.
     def plotResults(self, time_vec, central = False):
@@ -397,7 +321,6 @@
         
         # Close the pripr sim plot so that the sizing of plots is good
         plt.close('all')
->>>>>>> 5efea583
         state_labels = ['X [km]', 'Vx [km/s]', 'Y [km]', 'Vy [km/s]', 'Z [km]', 'Vz [km/s]']
         
         # For Each Target plot both of the satellites estimate and the central estimate
@@ -463,7 +386,6 @@
             else:
                 axs = axs2
                 fig = fig2
-<<<<<<< HEAD
                         
             j = i // 2  # Adjust index for 2x3 grid
 
@@ -475,8 +397,8 @@
                 
             
             # Plot Error and Covariance    
-            axs[1, j].plot(centralTimes, centralErrors, color='r', label='Central Error')
-            axs[1, j].plot(centralTimes, centralCovs, color='b', linestyle='dashed', label='Central 2 Sigma Bounds')
+            axs[1, j].plot(centralTimes, centralErrors, color='k', label='Central Error')
+            axs[1, j].plot(centralTimes, centralCovs, color='k', linestyle='dashed', label='Central 2 Sigma Bounds')
             axs[1, j].plot(centralTimes, [-c for c in centralCovs], color='k', linestyle='dashed')
                     
             if i // 2 == 2:
@@ -485,7 +407,11 @@
                 
         plt.show()
 
-    def plotResults(self, time_vec):
+
+    def plotResultsOld(self, time_vec):
+
+        # Close the pripr sim plot so that the sizing of plots is good
+        plt.close('all')
         state_labels = ['X', 'Vx', 'Y', 'Vy', 'Z', 'Vz']
             
         for sat in self.sats:
@@ -502,174 +428,6 @@
                         covHist = sat.estimator.covarianceHist[targ.targetID]
                     # Get the times for which there are estimates
                         times = [time for time in time_vec.value if time in estHist]
-                        
-                        fig, axs = plt.subplots(2, 6, figsize=(15, 6))  # Create a 2x6 grid of subplots
-                        fig.suptitle(f"{sat.name} and {targ.name} State and Error Plots", fontsize=16)
-
-                        for i in range(6):  # Create subplots for states and their errors
-                            #axs[0, i].set_title(f"{sat.name} and {targ.name} Estimate and Truth for: {state_labels[i]}")
-                            axs[0, i].set_xlabel("Time")
-                            axs[0, i].set_ylabel(f"State {state_labels[i]}")
-
-                            #axs[1, i].set_title(f"{sat.name} and {targ.name} Error and Covariance for: {state_labels[i]}")
-                            axs[1, i].set_xlabel("Time")
-                            axs[1, i].set_ylabel("Error / Covariance")
-
-                            measurements = [measHist[time][round(i/2)] for time in times]
-                            true_positions = [trueHist[time][i] for time in times]
-                            estimates = [estHist[time][i] for time in times]
-                            errors = [estHist[time][i] - trueHist[time][i] for time in times]
-                            covariances = [2 * np.sqrt(covHist[time][i][i]) for time in times]
-
-                            axs[0, i].plot(times, true_positions, color='k', label='Truth')
-                            axs[0, i].plot(times, estimates, color='r', label='Estimate')
-                            if i % 2 == 0:
-                                axs[0, i].scatter(times, measurements, color='b', label='Measurement')
-                                
-
-                            axs[1, i].plot(times, errors, color='r', label='Error')
-                            axs[1, i].plot(times, covariances, color='k', linestyle='dashed', label='2 Sigma Bounds')
-                            axs[1, i].plot(times, [-c for c in covariances], color='k', linestyle='dashed')
-
-                    # Add legends to all subplots
-                        for ax in axs.flat:
-                            ax.legend()
-
-                        plt.tight_layout()  # Adjust the layout to prevent overlap
-                        plt.show()  # Show all subplots at once                
-        
-        
-        #                 for i in range(6):  # Create figures for states and their errors
-        #                     plt.figure(i)
-        #                     plt.title(f"{sat.name} and {targ.name} Estimate and Truth for: {state_labels[i]}")
-        #                     plt.xlabel("Time")
-        #                     plt.ylabel(f"State {state_labels[i]}")
-                            
-        #                     plt.figure(i + 6)
-        #                     plt.title(f"{sat.name} and {targ.name} Error and Covariance for: {state_labels[i]}")
-        #                     plt.xlabel("Time")
-        #                     plt.ylabel("Error / Covariance")
-                        
-                      
-        #                     true_positions = [trueHist[time][i] for time in times]
-        #                     estimates = [estHist[time][i] for time in times]
-        #                     errors = [estHist[time][i] - trueHist[time][i] for time in times]
-        #                     covariances = [2 * np.sqrt(covHist[time][i][i]) for time in times]
-                            
-        #                     plt.figure(i)
-        #                     plt.plot(times, true_positions, color='k', label='Truth')
-        #                     plt.plot(times, estimates, color='r', label='Estimate')
-                            
-        #                     plt.figure(i + 6)
-        #                     plt.plot(times, errors, color='r', label='Error')
-        #                     plt.plot(times, covariances, color='k', linestyle='dashed', label='2 Sigma Bounds')
-        #                     plt.plot(times, [-c for c in covariances], color='k', linestyle='dashed')
-        
-        # for i in range(12):
-        #     plt.figure(i)
-        #     plt.legend()
-        
-        # plt.show()
-
-     
-  
-            
-           
-        
-        # # Create empty array for each target to store estimates:
-        # targ_est = []
-
-        # # Now, loop through time, and for each time, plot the estimates of each satellite
-        # for t in time:
-        #     # Clear the plot
-        #     plt.clf()
-        #     plt.xlim([-300, 300])
-        #     plt.ylim([-300, 300])
-        #     plt.xlabel('X (km)')
-        #     plt.ylabel('Y (km)')
-        #     plt.title(f"Satellite Data Collection at Time: {t:.2f}")
-
-        #     # Make a scatter plot for each satellite, and label the color with legend, just so we can see the estimates
-        #     for sat in self.sats:
-        #         plt.scatter(-9999999, -9999999, s = 20, color = sat.color, label=sat.name)
-        #     for targ in self.targs:
-        #         plt.scatter(-9999999, -9999999, s = 20, color = targ.color, label=targ.name)
-        #     plt.legend()
-
-        #      # Initialize an empty array to store estimates for each target at this time step
-        #     current_estimates = np.ones((len(self.targs), 2))*9999999
-
-        #     for sat in self.sats:
-        #         # Get the estimates of the satellite at the time
-        #         estimates = sat.estimateHist
-        #         for est in estimates:
-        #             if est[0, 3] == t:
-        #             # Now loop through the targets
-        #                 for i, targ in enumerate(self.targs):
-        #                     x, y, z = est[i, 0:3]
-        #                     if x != 0 or y != 0 or z != 0:
-
-        #                     # Store the estimates in array for each target
-        #                         current_estimates[i] = [x, y]
-        #                     # Append the current estimates to targ_est
-        #                         targ_est.append(current_estimates.copy())
-
-        #                     # Plot the estimate
-        #                         plt.scatter(x, y, s = 40, color = sat.color)
-
-        #                 # For the given target, plot the estimate in dashed plot
-        #                     targ_data = [arr[i, :] for arr in targ_est]
-        #                     x_tot = [point[0] for point in targ_data]
-        #                     y_tot = [point[1] for point in targ_data]   
-        #                     plt.scatter(x_tot, y_tot, s = 10, color = targ.color)
-                        
-        #     plt.pause(pause_step) 
-        #     plt.draw()
-        # plt.show()
-=======
-                        
-            j = i // 2  # Adjust index for 2x3 grid
-
-            centralEstimates = [centralEstimate[time][i] for time in centralTimes]
-            centralCovs = [2 * np.sqrt(centralCov[time][i][i]) for time in centralTimes]
-            centralErrors = [centralEstimate[time][i] - trueHist[time][i] for time in centralTimes]
-                
-            axs[0, j].plot(centralTimes, centralEstimates, color='k', label='Central Estimate')
-                
->>>>>>> 5efea583
-            
-            # Plot Error and Covariance    
-            axs[1, j].plot(centralTimes, centralErrors, color='k', label='Central Error')
-            axs[1, j].plot(centralTimes, centralCovs, color='k', linestyle='dashed', label='Central 2 Sigma Bounds')
-            axs[1, j].plot(centralTimes, [-c for c in centralCovs], color='k', linestyle='dashed')
-                    
-            if i // 2 == 2:
-                axs[0, j].legend()
-                axs[1, j].legend()
-                
-        plt.show()
-
-
-    def plotResultsOld(self, time_vec):
-
-        # Close the pripr sim plot so that the sizing of plots is good
-        plt.close('all')
-        state_labels = ['X', 'Vx', 'Y', 'Vy', 'Z', 'Vz']
-            
-        for sat in self.sats:
-            # Get the targetID for that satellite and check estimator accuracy
-             for targ in self.targs:
-                 if targ.targetID in sat.targetIDs:
-                     # Get the measurement history for that target
-                        measHist = sat.estimator.measHist[targ.targetID]
-                     # Get the estimate history for that target
-                        estHist = sat.estimator.estHist[targ.targetID]
-                    # Get the true position history for that target X, Y, Z and Vx, Vy, Vz
-                        trueHist = targ.hist
-                    # Get the covariance history for that target
-                        covHist = sat.estimator.covarianceHist[targ.targetID]
-                    # Get the times for which there are estimates
-                        times = [time for time in time_vec.value if time in estHist]
 
 
                         fig, axs = plt.subplots(2, 6, figsize=(15, 6))  # Create a 2x6 grid of subplots
