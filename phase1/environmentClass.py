from import_libraries import *
## Creates the environment class, which contains a vector of satellites all other parameters

class environment: 
    def __init__(self, sats, targs, comms, centralEstimator = None):

    # If a central estimator is passed, use it
        if centralEstimator:
            self.centralEstimator = centralEstimator
        else:
            self.centralEstimator = None

    # Define the satellites
        self.sats = sats

    # Define the targets
        self.targs = targs

    # Define the communication network
        self.comms = comms

    # Time parameter, initalize to 0
        self.time = 0

    # Plotting parameters
        self.fig = plt.figure(figsize=(10, 8))
        self.ax = self.fig.add_subplot(111, projection='3d')
        self.ax.set_xlim([-8000, 8000])
        self.ax.set_ylim([-8000, 8000])
        self.ax.set_zlim([-8000, 8000])
        self.ax.set_box_aspect([1,1,1])
        self.ax.set_xlabel('X (km)')
        self.ax.set_ylabel('Y (km)')
        self.ax.set_zlabel('Z (km)')
        self.ax.set_title('Satellite Orbit Visualization')
        
    # All earth parameters for plotting
        u = np.linspace(0, 2 * np.pi, 100)
        v = np.linspace(0, np.pi, 100)
        self.earth_r = 6378.0
        self.x_earth = self.earth_r * np.outer(np.cos(u), np.sin(v))
        self.y_earth = self.earth_r * np.outer(np.sin(u), np.sin(v))
        self.z_earth = self.earth_r * np.outer(np.ones(np.size(u)), np.cos(v))

    # Empty images list to later make a gif of the simulation
        self.imgs = []

# Simulate the environment over a time range
    # Time range is a numpy array of time steps, must have poliastro units associated!
    # Pause step is the time to pause between each step, if displaying as animation
    # Display is a boolean, if true will display the plot as an animation
    def simulate(self, time_vec, pause_step = 0.1, savePlot = False, saveName = None, showSim = False):
        
        # Initalize based on the current time
        time_vec = time_vec + self.time
        for t_net in time_vec:
            t_d = t_net - self.time # Get delta time to propagate, works because propagate func increases time after first itr
        
        # Propagate the satellites and environments position
            self.propagate(t_d)

        # Collect individual data measurements for satellites and then do data fusion
            self.data_fusion(t_d)

            if savePlot:
            # Update the plot environment
                self.plot()
                self.convert_imgs()
                if showSim:
                    plt.pause(pause_step)
                    plt.draw()
        
        if savePlot:
            # Plot the results of the simulation.        
            self.plotResults(time_vec, central = True, savePlot = savePlot, saveName = saveName)

        return self.collectData()
        
# Collect measurements from all satellites and do data fusion
    def data_fusion(self, time_step):
        # Collect measurements on any avaliable targets
        # Create a dictionary of flags for each satellite. 
        # Dictionary contains true or false on if the given sat/targ combo collected a measurement
        collectedFlag = defaultdict(lambda: defaultdict(dict))
        for targ in self.targs:
            for sat in self.sats:
                # This will collect the bearing measurement, if avaliable, and also perform local estimation on the target
                # If a measurement is collected, the flag will be set to true
                collectedFlag[targ][sat] = sat.collect_measurements_and_filter(targ)

        # Now perform data fusion on the collected measurements
        # First check, did any new satellites get measurements?
        
        # Loop through all targets
        for targ in self.targs:
            # Check, did any of the satellies collect a measurement on this target?
            # If so, we should perform centralized fusion
            if any(collectedFlag[targ].values()):
                self.centralEstimator.EKF(self.sats, targ, self.time.to_value())

<<<<<<< HEAD
            # Now check, need to perform covariance intersection. 
            # Loop through all satellites, if any satellite has a new measurement, queue it to send to all its neighbors
            # Once have looped through all satellites, perform CI on all the measurements
            # for sat in self.sats:
            #     if collectedFlag[targ][sat]:
            #         # Loop through all neighbors of the satellite
            #         for neighbor in self.comms.G.neighbors(sat):
            #             # Queue the measurement to send to the neighbor
            #             self.comms.send_measurement(sat, neighbor, sat.measurementHist[targ.targetID][self.time.to_value()], targ.targetID, self.time.to_value())
                    
            for sat in self.sats:
                for neighbor in self.comms.G.neighbors(sat):
                # Check if the most recent estimate time is newer than the neighbor
                    # Check for if sat has any estimates yet
                    if len(sat.ddfEstimator.estHist[targ.targetID].keys()) == 0:
                        continue # If sat doesnt have estimates yet, nothing to send

                    # Most recent measurement time by satellite
                    satTime = max(sat.ddfEstimator.estHist[targ.targetID].keys())

                    # Check if the neighbor has any estimates yet
                    if len(neighbor.ddfEstimator.estHist[targ.targetID].keys()) == 0:
                        # If neighbor doesnt have estimates yet, should send the most recent estimate, initalizing the neighbors filter
                        self.comms.send_measurement(sat, neighbor, sat.ddfEstimator.estHist[targ.targetID][satTime], sat.ddfEstimator.covarianceHist[targ.targetID][satTime], targ.targetID, satTime)
                        continue

                    # Most recent measurement time by neighbor
                    neighborTime = max(neighbor.ddfEstimator.estHist[targ.targetID].keys())

                    # If the neighbor has an older estimate, send the most recent estimate
                    if satTime >= neighborTime:
                        self.comms.send_measurement(sat, neighbor, sat.ddfEstimator.estHist[targ.targetID][satTime], sat.ddfEstimator.covarianceHist[targ.targetID][satTime], targ.targetID, satTime)

            # Now, each satellite will perform covariance intersection on the measurements sent to it
=======
>>>>>>> b3662645
            for sat in self.sats:
                if sat.ddfEstimator:
                    for neighbor in self.comms.G.neighbors(sat):
                    # Check if the most recent estimate time is newer than the neighbor
                        # Check for if sat has any estimates yet
                        if len(sat.ddfEstimator.estHist[targ.targetID].keys()) == 0:
                            continue # If sat doesnt have estimates yet, nothing to send

                        # Most recent measurement time by satellite
                        satTime = max(sat.ddfEstimator.estHist[targ.targetID].keys())

                        # Check if the neighbor has any estimates yet
                        # TODO: IMPLCIT REQUIREMENT FOR TIMINGS TO BE KNOWN FOR NEIGHBOR
                        if len(neighbor.ddfEstimator.estHist[targ.targetID].keys()) == 0:
                            # If neighbor doesnt have estimates yet, should send the most recent estimate, initalizing the neighbors filter
                            self.comms.send_measurement(sat, neighbor, sat.ddfEstimator.estHist[targ.targetID][satTime], sat.ddfEstimator.covarianceHist[targ.targetID][satTime], targ.targetID, satTime)
                            continue

                        # Most recent measurement time by neighbor
                        neighborTime = max(neighbor.ddfEstimator.estHist[targ.targetID].keys())

                        # If the neighbor has an older estimate, send the most recent estimate
                        if satTime > neighborTime:
                            self.comms.send_measurement(sat, neighbor, sat.ddfEstimator.estHist[targ.targetID][satTime], sat.ddfEstimator.covarianceHist[targ.targetID][satTime], targ.targetID, satTime)

                    # Now, each satellite will perform covariance intersection on the measurements sent to it
                    for sat in self.sats:
                        # For each satellite, perform CI on the measurements it received
                        sat.ddfEstimator.CI(sat, self.comms.G.nodes[sat], targ.targetID)

# Propagate the satellites over the time step  
    def propagate(self, time_step):
        
    # Update the current time
        self.time += time_step

        time_val = self.time.to_value(self.time.unit)
        # Update the time in targs, sats, and estimator
        for targ in self.targs:
            targ.time = time_val
        for sat in self.sats:
            sat.time = time_val

        # Propagate the targets position
        for targ in self.targs:

            # Propagate the target
            targ.propagate(time_step, self.time)

            # Update the history of the target, time and xyz position and velocity [x xdot y ydot z zdot]
            targ.hist[targ.time] = np.array([targ.pos[0], targ.vel[0], targ.pos[1], targ.vel[1], targ.pos[2], targ.vel[2]])


        collectedFlag = np.zeros(np.size(self.sats))
        satNum = 0
        # Propagate the satellites
        for sat in self.sats:
            
        # Propagate the orbit
            sat.orbit = sat.orbit.propagate(time_step)
            sat.orbitHist[sat.time] = sat.orbit.r.value # history of sat time and xyz position

        # Update the communication network for the new sat position:
            self.comms.make_edges(self.sats)

# Plot the current state of the environment
    def plot(self):
        # Reset plot
        for line in self.ax.lines:
            line.remove()
        for collection in self.ax.collections:
            collection.remove()
        for text in self.ax.texts:
            text.remove()

        # Put text of current time in top left corner
        self.ax.text2D(0.05, 0.95, f"Time: {self.time:.2f}", transform=self.ax.transAxes)

    # PLOT EARTH
        self.ax.plot_surface(self.x_earth, self.y_earth, self.z_earth, color = 'k', alpha=0.1)

    # FOR EACH SATELLITE, PLOTS
        for sat in self.sats:
        # Plot the current xyz location of the satellite
            x, y, z = sat.orbit.r.value
            self.ax.scatter(x, y, z, s=40, color = sat.color, label=sat.name)

        # Plot the visible projection of the satellite sensor
            points = sat.sensor.projBox
            self.ax.scatter(points[:, 0], points[:, 1], points[:, 2], color = sat.color, marker = 'x')
            
            box = np.array([points[0], points[3], points[1], points[2], points[0]])
            self.ax.add_collection3d(Poly3DCollection([box], facecolors=sat.color, linewidths=1, edgecolors=sat.color, alpha=.1))

    # FOR EACH TARGET, PLOTS
        for targ in self.targs:
        # Plot the current xyz location of the target
            x, y, z = targ.pos
            self.ax.scatter(x, y, z, s=20, marker = '*', color = targ.color, label=targ.name)
            
        self.ax.legend()

    # PLOT COMMUNICATION STRUCTURE
        if self.comms.displayStruct:
            for edge in self.comms.G.edges:
                sat1 = edge[0]
                sat2 = edge[1]
                x1, y1, z1 = sat1.orbit.r.value
                x2, y2, z2 = sat2.orbit.r.value
                if self.comms.G.edges[edge]['active']:
                    self.ax.plot([x1, x2], [y1, y2], [z1, z2], color=(0.3, 1.0, 0.3), linestyle='dashed', linewidth=2)
                else:
                    self.ax.plot([x1, x2], [y1, y2], [z1, z2], color='k', linestyle='dashed', linewidth=1)
        
# Plots all of the results to the user.
# Using bearings only measurement now
    def plotResults(self, time_vec, savePlot, saveName, central = False):
        # Close the sim plot so that sizing of plots is good
        plt.close('all')
        state_labels = ['X [km]', 'Vx [km/s]', 'Y [km]', 'Vy [km/s]', 'Z [km]', 'Vz [km/s]']
        meas_labels = ['In Track [deg]', 'Cross Track [deg]']

    # FOR EACH TARGET and EACH SATELLITE MAKE A PLOT
        for targ in self.targs:
            for sat in self.sats:
                if targ.targetID in sat.targetIDs:
                    
                    # Create a figure
                    fig = plt.figure(figsize=(15, 8))
                    
                    # Subtitle with the name of the target
                    fig.suptitle(f"{targ.name}, {sat.name} Estimation Error and Innovation Plots", fontsize=14)

                    # Create a GridSpec object with 3 rows and 6 columns (3 col x y z, 3 col vx vy vz , 2 col alpha beta)
                    gs = gridspec.GridSpec(3, 6)

                    # Collect axes in a list of lists for easy access
                    axes = []

                    # Create subplots in the first two rows (3 2-columns spanning the width)
                    for i in range(3):  # 2 rows * 6 columns = 3
                        ax = fig.add_subplot(gs[0, 2*i:2*i + 2])
                        axes.append(ax)
                        
                        ax = fig.add_subplot(gs[1, 2*i:2*i + 2])
                        axes.append(ax)

                    # Create subplots in the third row (3 columns spanning the width)
                    for i in range(2):  # 1 row * 2 columns = 2
                        ax = fig.add_subplot(gs[2, 3*i:3*i+3])
                        axes.append(ax)

                    # Set the labels for the subplots
                    # Do the error vs covariance plots on the first row:
                    for i in range(6):
                        axes[i].set_xlabel("Time [min]")
                        axes[i].set_ylabel(f"Error in {state_labels[i]}")

                    # Do the innovation vs innovation covariance plots on the third row:
                    for i in range(2):  # Note: only 2 plots in the third row
                        axes[6 + i].set_xlabel("Time [min]")
                        axes[6 + i].set_ylabel(f"Innovation in {meas_labels[i]}")

            # FOR EACH SATELLITE, EXTRACT ALL DATA for independent estimator and ddf estimator
                    satColor = sat.color
                    trueHist = targ.hist
                    estHist = sat.indeptEstimator.estHist[targ.targetID]
                    covHist = sat.indeptEstimator.covarianceHist[targ.targetID]
                    innovationHist = sat.indeptEstimator.innovationHist[targ.targetID]
                    innovationCovHist = sat.indeptEstimator.innovationCovHist[targ.targetID]
<<<<<<< HEAD
                        
                    ddf_estHist = sat.ddfEstimator.estHist[targ.targetID]
                    ddf_covHist = sat.ddfEstimator.covarianceHist[targ.targetID]
                    ddf_innovationHist = sat.ddfEstimator.innovationHist[targ.targetID]
                    ddf_innovationCovHist = sat.ddfEstimator.innovationCovHist[targ.targetID]
                        
                    times = [time for time in time_vec.value if time in estHist]
                    ddf_times = [time for time in time_vec.value if time in ddf_estHist]
                    ddf_innovation_times = [time for time in time_vec.value if time in ddf_innovationHist]
=======
                    
                    if sat.ddfEstimator:
                        
                        ddf_estHist = sat.ddfEstimator.estHist[targ.targetID]
                        ddf_covHist = sat.ddfEstimator.covarianceHist[targ.targetID]
                        ddf_innovationHist = sat.ddfEstimator.innovationHist[targ.targetID]
                        ddf_innovationCovHist = sat.ddfEstimator.innovationCovHist[targ.targetID]
                        ddf_times = [time for time in time_vec.value if time in ddf_estHist]
                        ddf_innovation_times = [time for time in time_vec.value if time in ddf_innovationHist]
                        
                    times = [time for time in time_vec.value if time in estHist]
>>>>>>> b3662645

                    # ERROR PLOTS
                    for i in range(6):
                        axes[i].plot(times, [estHist[time][i] - trueHist[time][i] for time in times], color=satColor, label='Local', linewidth=2.5)#, label='Local Estimate'
                        axes[i].plot(times, [2 * np.sqrt(covHist[time][i][i]) for time in times], color=satColor, linestyle='dashed', linewidth=2.5)#, label='2 Sigma Bounds')
                        axes[i].plot(times, [-2 * np.sqrt(covHist[time][i][i]) for time in times], color=satColor, linestyle='dashed', linewidth=2.5)
                        
<<<<<<< HEAD
                        axes[i].plot(ddf_times, [ddf_estHist[time][i] - trueHist[time][i] for time in ddf_times], color='r', label='DDF') # Error')
                        axes[i].plot(ddf_times, [2 * np.sqrt(ddf_covHist[time][i][i]) for time in ddf_times], color='r', linestyle='dashed')# label='DDF 2 Sigma Bounds')
                        axes[i].plot(ddf_times, [-2 * np.sqrt(ddf_covHist[time][i][i]) for time in ddf_times], color='r', linestyle='dashed')
=======
                        if sat.ddfEstimator:
                            axes[i].plot(ddf_times, [ddf_estHist[time][i] - trueHist[time][i] for time in ddf_times], color='r', label='DDF') # Error')
                            axes[i].plot(ddf_times, [2 * np.sqrt(ddf_covHist[time][i][i]) for time in ddf_times], color='r', linestyle='dashed')# label='DDF 2 Sigma Bounds')
                            axes[i].plot(ddf_times, [-2 * np.sqrt(ddf_covHist[time][i][i]) for time in ddf_times], color='r', linestyle='dashed')
>>>>>>> b3662645
                            
                    # INNOVATION PLOTS
                    for i in range(2):  # Note: only 3 plots in the third row
                        axes[6 + i].plot(times, [innovationHist[time][i] for time in times], color=satColor)#, label='Local Estimate')
                        axes[6 + i].plot(times, [2 * np.sqrt(innovationCovHist[time][i][i]) for time in times], color=satColor, linestyle='dotted')#, label='2 Sigma Bounds')
                        axes[6 + i].plot(times, [-2 * np.sqrt(innovationCovHist[time][i][i]) for time in times], color=satColor, linestyle='dotted')
                        
<<<<<<< HEAD
                        axes[6 + i].plot(ddf_innovation_times, [ddf_innovationHist[time][i] for time in ddf_innovation_times], color='r')#, label='DDF Estimate')
                        axes[6 + i].plot(ddf_innovation_times, [2 * np.sqrt(ddf_innovationCovHist[time][i][i]) for time in ddf_innovation_times], color='r', linestyle='dotted')#, label='DDF 2 Sigma Bounds')
                        axes[6 + i].plot(ddf_innovation_times, [-2 * np.sqrt(ddf_innovationCovHist[time][i][i]) for time in ddf_innovation_times], color='r', linestyle='dotted')
                        

                    # IF CENTRAL ESTIMATOR FLAG IS SET, ALSO PLOT THAT:
                    # USE COLOR PINK FOR CENTRAL ESTIMATOR
                    if central:
                        if targ.targetID in self.centralEstimator.estHist:
                            trueHist = targ.hist
                            estHist = self.centralEstimator.estHist[targ.targetID]
                            covHist = self.centralEstimator.covarianceHist[targ.targetID]
                            innovationHist = self.centralEstimator.innovationHist[targ.targetID]
                            innovationCovHist = self.centralEstimator.innovationCovHist[targ.targetID]
                            times = [time for time in time_vec.value if time in estHist]

                        # ERROR PLOTS
                        for i in range(6):
                            axes[i].plot(times, [estHist[time][i] - trueHist[time][i] for time in times], color='purple', label='Central')
                            axes[i].plot(times, [2 * np.sqrt(covHist[time][i][i]) for time in times], color='purple', linestyle='dashed')#, label='2 Sigma Bounds')
                            axes[i].plot(times, [-2 * np.sqrt(covHist[time][i][i]) for time in times], color='purple', linestyle='dashed')

                    # COLLECT LEGENDS REMOVING DUPLICATES
                    handles, labels = [], []
                    for ax in axes:
                        for handle, label in zip(*ax.get_legend_handles_labels()):
                            if label not in labels:  # Avoid duplicates in the legend
                                handles.append(handle)
                                labels.append(label)

                    # AND SATELLITE COLORS
                    # for sat in self.sats:
                    #     if targ.targetID in sat.targetIDs:
                            # EXTRACT ALL DATA
                    satColor = sat.color
                    # Create a Patch object for the satellite
                    satPatch = Patch(color=satColor, label=sat.name)
                    # Add the Patch object to the handles and labels
                    handles.append(satPatch)
                    labels.append(sat.name)
=======
                        if sat.ddfEstimator:
                            axes[6 + i].plot(ddf_innovation_times, [ddf_innovationHist[time][i] for time in ddf_innovation_times], color='r')#, label='DDF Estimate')
                            axes[6 + i].plot(ddf_innovation_times, [2 * np.sqrt(ddf_innovationCovHist[time][i][i]) for time in ddf_innovation_times], color='r', linestyle='dotted')#, label='DDF 2 Sigma Bounds')
                            axes[6 + i].plot(ddf_innovation_times, [-2 * np.sqrt(ddf_innovationCovHist[time][i][i]) for time in ddf_innovation_times], color='r', linestyle='dotted')
                            

        # IF CENTRAL ESTIMATOR FLAG IS SET, ALSO PLOT THAT:
        # USE COLOR PINK FOR CENTRAL ESTIMATOR
            if central:
                if targ.targetID in self.centralEstimator.estHist:
                    trueHist = targ.hist
                    estHist = self.centralEstimator.estHist[targ.targetID]
                    covHist = self.centralEstimator.covarianceHist[targ.targetID]
                    innovationHist = self.centralEstimator.innovationHist[targ.targetID]
                    innovationCovHist = self.centralEstimator.innovationCovHist[targ.targetID]
                    times = [time for time in time_vec.value if time in estHist]

                    # MEASUREMENT PLOTS
                    for i in range(6):
                        axes[i].scatter(times, [trueHist[time][i] for time in times], color='k', label='Truth', marker='o', s=15)
                        axes[i].plot(times, [estHist[time][i] for time in times], color='purple', label='Central Estimate')

                    # ERROR PLOTS
                    for i in range(6):
                        axes[6 + i].plot(times, [estHist[time][i] - trueHist[time][i] for time in times], color='purple', linestyle='dashed', label='Error')
                        axes[6 + i].plot(times, [2 * np.sqrt(covHist[time][i][i]) for time in times], color='purple', linestyle='dotted', label='2 Sigma Bounds')
                        axes[6 + i].plot(times, [-2 * np.sqrt(covHist[time][i][i]) for time in times], color='purple', linestyle='dotted')

        # COLLECT LEGENDS REMOVING DUPLICATES
            handles, labels = [], []
            for ax in axes:
                for handle, label in zip(*ax.get_legend_handles_labels()):
                    if label not in labels:  # Avoid duplicates in the legend
                        handles.append(handle)
                        labels.append(label)
>>>>>>> b3662645

                    # ALSO ADD CENTRAL IF FLAG IS SET
                    if central:
                        # Create a Patch object for the central estimator
                        centralPatch = Patch(color='purple', label='Central Estimator')
                        # Add the Patch object to the handles and labels
                        handles.append(centralPatch)
                        labels.append('Central Estimator')
                        
<<<<<<< HEAD
                    # CREATE A DDF PATCH
                    ddfPatch = Patch(color='r', label='DDF Estimator')
                    handles.append(ddfPatch)
                    labels.append('DDF Estimator')

                    # ADD LEGEND
                    fig.legend(handles, labels, loc='lower right', ncol=3, bbox_to_anchor=(1, 0))
                    plt.tight_layout()
                        
                    # SAVE PLOT
                    if savePlot:
                        filePath = os.path.dirname(os.path.realpath(__file__))
                        plotPath = os.path.join(filePath, 'plotsNew')
                        os.makedirs(plotPath, exist_ok=True)
                        if saveName is None:
                            plt.savefig(os.path.join(plotPath, f"{targ.name}_{sat.name}_results.png"), dpi=300)
                            return
                        plt.savefig(os.path.join(plotPath, f"{saveName}_{targ.name}_{sat.name}_results.png"), dpi=300)
                    
                    plt.close()
=======
                    if sat.ddfEstimator:
                        # CREATE A DDF PATCH
                        ddfPatch = Patch(color='r', label='DDF Estimator')
                        handles.append(ddfPatch)
                        labels.append('DDF Estimator')

        # ADD LEGEND
            fig.legend(handles, labels, loc='lower center', ncol=10, bbox_to_anchor=(0.5, 0.01))
            plt.tight_layout()
            if savePlot:
                filePath = os.path.dirname(os.path.realpath(__file__))
                plotPath = os.path.join(filePath, 'plots')
                os.makedirs(plotPath, exist_ok=True)
                if saveName is None:
                    plt.savefig(os.path.join(plotPath, f"{targ.name}_results.png"), dpi=300)
                    return
                plt.savefig(os.path.join(plotPath, f"{saveName}_{targ.name}_results.png"), dpi=300)
>>>>>>> b3662645

# Returns the NEES and NIS data for the simulation
    def collectData(self):
        # We want to return the NEES and NIS data for the simulation in an easy to read format
        # Create a dictionary of targetIDs
        data = {targetID: defaultdict(dict) for targetID in (targ.targetID for targ in self.targs)}
        # Now for each targetID, make a dictionary for each satellite:
        for targ in self.targs:
            for sat in self.sats:
                if targ.targetID in sat.targetIDs:
                    # Extract the data
                    data[targ.targetID][sat.name] = {'NEES': sat.indeptEstimator.neesHist[targ.targetID], 'NIS': sat.indeptEstimator.nisHist[targ.targetID]}

            # If central estimator is used, also add that data
            if self.centralEstimator:
                if targ.targetID in self.centralEstimator.neesHist:
                    data[targ.targetID]['Central'] = {'NEES': self.centralEstimator.neesHist[targ.targetID], 'NIS': self.centralEstimator.nisHist[targ.targetID]}

        return data

# For each satellite, saves the measurement history of each target to a csv file:
    def log_data(self):
        # Make the file, current directory /data/satellite_name.csv
        filePath = os.path.dirname(os.path.realpath(__file__))
        # Delete all files already within the data folder
        for file in os.listdir(filePath + '/data/'):
            os.remove(filePath + '/data/' + file)
            
    # Loop through all satellites
        for sat in self.sats:
        # Loop through all targets for each satellite
            for targ in self.targs:
                if targ.targetID in sat.targetIDs:
                    with open(filePath + '/data/' + sat.name + '_' + targ.name + '.csv', mode='w') as file:
                        writer = csv.writer(file)
                        writer.writerow(sat.sensor.stringHeader)
                        for time, meas in sat.measurementHist[targ.targetID].items():
                            # combine time into the measurment array
                            combine = [time] + list(meas)
                            writer.writerow(combine)

# Convert images to a gif
    # Save in the img struct
    def convert_imgs(self):
        ios = io.BytesIO()
        self.fig.savefig(ios, format='raw')
        ios.seek(0)
        w, h = self.fig.canvas.get_width_height()
        img = np.reshape(np.frombuffer(ios.getvalue(), dtype=np.uint8), (int(h), int(w), 4))[:, :, 0:4]
        self.imgs.append(img)
        
# Render the gif, saving it to a file
    # File is the name of the file to save the gif to
    # Frame duration is the time between each frame in the gif (in ms???)
    def render_gif(self, fileName = '/satellite_orbit.gif', filePath = os.path.dirname(os.path.realpath(__file__)), fps = 10):
        frame_duration = 1000/fps  # in ms
        file = os.path.join(filePath, fileName)
        with imageio.get_writer(file, mode='I', duration=frame_duration) as writer:
            for img in self.imgs:
                writer.append_data(img)<|MERGE_RESOLUTION|>--- conflicted
+++ resolved
@@ -98,43 +98,6 @@
             if any(collectedFlag[targ].values()):
                 self.centralEstimator.EKF(self.sats, targ, self.time.to_value())
 
-<<<<<<< HEAD
-            # Now check, need to perform covariance intersection. 
-            # Loop through all satellites, if any satellite has a new measurement, queue it to send to all its neighbors
-            # Once have looped through all satellites, perform CI on all the measurements
-            # for sat in self.sats:
-            #     if collectedFlag[targ][sat]:
-            #         # Loop through all neighbors of the satellite
-            #         for neighbor in self.comms.G.neighbors(sat):
-            #             # Queue the measurement to send to the neighbor
-            #             self.comms.send_measurement(sat, neighbor, sat.measurementHist[targ.targetID][self.time.to_value()], targ.targetID, self.time.to_value())
-                    
-            for sat in self.sats:
-                for neighbor in self.comms.G.neighbors(sat):
-                # Check if the most recent estimate time is newer than the neighbor
-                    # Check for if sat has any estimates yet
-                    if len(sat.ddfEstimator.estHist[targ.targetID].keys()) == 0:
-                        continue # If sat doesnt have estimates yet, nothing to send
-
-                    # Most recent measurement time by satellite
-                    satTime = max(sat.ddfEstimator.estHist[targ.targetID].keys())
-
-                    # Check if the neighbor has any estimates yet
-                    if len(neighbor.ddfEstimator.estHist[targ.targetID].keys()) == 0:
-                        # If neighbor doesnt have estimates yet, should send the most recent estimate, initalizing the neighbors filter
-                        self.comms.send_measurement(sat, neighbor, sat.ddfEstimator.estHist[targ.targetID][satTime], sat.ddfEstimator.covarianceHist[targ.targetID][satTime], targ.targetID, satTime)
-                        continue
-
-                    # Most recent measurement time by neighbor
-                    neighborTime = max(neighbor.ddfEstimator.estHist[targ.targetID].keys())
-
-                    # If the neighbor has an older estimate, send the most recent estimate
-                    if satTime >= neighborTime:
-                        self.comms.send_measurement(sat, neighbor, sat.ddfEstimator.estHist[targ.targetID][satTime], sat.ddfEstimator.covarianceHist[targ.targetID][satTime], targ.targetID, satTime)
-
-            # Now, each satellite will perform covariance intersection on the measurements sent to it
-=======
->>>>>>> b3662645
             for sat in self.sats:
                 if sat.ddfEstimator:
                     for neighbor in self.comms.G.neighbors(sat):
@@ -305,17 +268,6 @@
                     covHist = sat.indeptEstimator.covarianceHist[targ.targetID]
                     innovationHist = sat.indeptEstimator.innovationHist[targ.targetID]
                     innovationCovHist = sat.indeptEstimator.innovationCovHist[targ.targetID]
-<<<<<<< HEAD
-                        
-                    ddf_estHist = sat.ddfEstimator.estHist[targ.targetID]
-                    ddf_covHist = sat.ddfEstimator.covarianceHist[targ.targetID]
-                    ddf_innovationHist = sat.ddfEstimator.innovationHist[targ.targetID]
-                    ddf_innovationCovHist = sat.ddfEstimator.innovationCovHist[targ.targetID]
-                        
-                    times = [time for time in time_vec.value if time in estHist]
-                    ddf_times = [time for time in time_vec.value if time in ddf_estHist]
-                    ddf_innovation_times = [time for time in time_vec.value if time in ddf_innovationHist]
-=======
                     
                     if sat.ddfEstimator:
                         
@@ -327,7 +279,6 @@
                         ddf_innovation_times = [time for time in time_vec.value if time in ddf_innovationHist]
                         
                     times = [time for time in time_vec.value if time in estHist]
->>>>>>> b3662645
 
                     # ERROR PLOTS
                     for i in range(6):
@@ -335,16 +286,10 @@
                         axes[i].plot(times, [2 * np.sqrt(covHist[time][i][i]) for time in times], color=satColor, linestyle='dashed', linewidth=2.5)#, label='2 Sigma Bounds')
                         axes[i].plot(times, [-2 * np.sqrt(covHist[time][i][i]) for time in times], color=satColor, linestyle='dashed', linewidth=2.5)
                         
-<<<<<<< HEAD
-                        axes[i].plot(ddf_times, [ddf_estHist[time][i] - trueHist[time][i] for time in ddf_times], color='r', label='DDF') # Error')
-                        axes[i].plot(ddf_times, [2 * np.sqrt(ddf_covHist[time][i][i]) for time in ddf_times], color='r', linestyle='dashed')# label='DDF 2 Sigma Bounds')
-                        axes[i].plot(ddf_times, [-2 * np.sqrt(ddf_covHist[time][i][i]) for time in ddf_times], color='r', linestyle='dashed')
-=======
                         if sat.ddfEstimator:
                             axes[i].plot(ddf_times, [ddf_estHist[time][i] - trueHist[time][i] for time in ddf_times], color='r', label='DDF') # Error')
                             axes[i].plot(ddf_times, [2 * np.sqrt(ddf_covHist[time][i][i]) for time in ddf_times], color='r', linestyle='dashed')# label='DDF 2 Sigma Bounds')
                             axes[i].plot(ddf_times, [-2 * np.sqrt(ddf_covHist[time][i][i]) for time in ddf_times], color='r', linestyle='dashed')
->>>>>>> b3662645
                             
                     # INNOVATION PLOTS
                     for i in range(2):  # Note: only 3 plots in the third row
@@ -352,11 +297,11 @@
                         axes[6 + i].plot(times, [2 * np.sqrt(innovationCovHist[time][i][i]) for time in times], color=satColor, linestyle='dotted')#, label='2 Sigma Bounds')
                         axes[6 + i].plot(times, [-2 * np.sqrt(innovationCovHist[time][i][i]) for time in times], color=satColor, linestyle='dotted')
                         
-<<<<<<< HEAD
-                        axes[6 + i].plot(ddf_innovation_times, [ddf_innovationHist[time][i] for time in ddf_innovation_times], color='r')#, label='DDF Estimate')
-                        axes[6 + i].plot(ddf_innovation_times, [2 * np.sqrt(ddf_innovationCovHist[time][i][i]) for time in ddf_innovation_times], color='r', linestyle='dotted')#, label='DDF 2 Sigma Bounds')
-                        axes[6 + i].plot(ddf_innovation_times, [-2 * np.sqrt(ddf_innovationCovHist[time][i][i]) for time in ddf_innovation_times], color='r', linestyle='dotted')
-                        
+                        if sat.ddfEstimator:
+                            axes[6 + i].plot(ddf_innovation_times, [ddf_innovationHist[time][i] for time in ddf_innovation_times], color='r')#, label='DDF Estimate')
+                            axes[6 + i].plot(ddf_innovation_times, [2 * np.sqrt(ddf_innovationCovHist[time][i][i]) for time in ddf_innovation_times], color='r', linestyle='dotted')#, label='DDF 2 Sigma Bounds')
+                            axes[6 + i].plot(ddf_innovation_times, [-2 * np.sqrt(ddf_innovationCovHist[time][i][i]) for time in ddf_innovation_times], color='r', linestyle='dotted')
+                            
 
                     # IF CENTRAL ESTIMATOR FLAG IS SET, ALSO PLOT THAT:
                     # USE COLOR PINK FOR CENTRAL ESTIMATOR
@@ -383,54 +328,6 @@
                                 handles.append(handle)
                                 labels.append(label)
 
-                    # AND SATELLITE COLORS
-                    # for sat in self.sats:
-                    #     if targ.targetID in sat.targetIDs:
-                            # EXTRACT ALL DATA
-                    satColor = sat.color
-                    # Create a Patch object for the satellite
-                    satPatch = Patch(color=satColor, label=sat.name)
-                    # Add the Patch object to the handles and labels
-                    handles.append(satPatch)
-                    labels.append(sat.name)
-=======
-                        if sat.ddfEstimator:
-                            axes[6 + i].plot(ddf_innovation_times, [ddf_innovationHist[time][i] for time in ddf_innovation_times], color='r')#, label='DDF Estimate')
-                            axes[6 + i].plot(ddf_innovation_times, [2 * np.sqrt(ddf_innovationCovHist[time][i][i]) for time in ddf_innovation_times], color='r', linestyle='dotted')#, label='DDF 2 Sigma Bounds')
-                            axes[6 + i].plot(ddf_innovation_times, [-2 * np.sqrt(ddf_innovationCovHist[time][i][i]) for time in ddf_innovation_times], color='r', linestyle='dotted')
-                            
-
-        # IF CENTRAL ESTIMATOR FLAG IS SET, ALSO PLOT THAT:
-        # USE COLOR PINK FOR CENTRAL ESTIMATOR
-            if central:
-                if targ.targetID in self.centralEstimator.estHist:
-                    trueHist = targ.hist
-                    estHist = self.centralEstimator.estHist[targ.targetID]
-                    covHist = self.centralEstimator.covarianceHist[targ.targetID]
-                    innovationHist = self.centralEstimator.innovationHist[targ.targetID]
-                    innovationCovHist = self.centralEstimator.innovationCovHist[targ.targetID]
-                    times = [time for time in time_vec.value if time in estHist]
-
-                    # MEASUREMENT PLOTS
-                    for i in range(6):
-                        axes[i].scatter(times, [trueHist[time][i] for time in times], color='k', label='Truth', marker='o', s=15)
-                        axes[i].plot(times, [estHist[time][i] for time in times], color='purple', label='Central Estimate')
-
-                    # ERROR PLOTS
-                    for i in range(6):
-                        axes[6 + i].plot(times, [estHist[time][i] - trueHist[time][i] for time in times], color='purple', linestyle='dashed', label='Error')
-                        axes[6 + i].plot(times, [2 * np.sqrt(covHist[time][i][i]) for time in times], color='purple', linestyle='dotted', label='2 Sigma Bounds')
-                        axes[6 + i].plot(times, [-2 * np.sqrt(covHist[time][i][i]) for time in times], color='purple', linestyle='dotted')
-
-        # COLLECT LEGENDS REMOVING DUPLICATES
-            handles, labels = [], []
-            for ax in axes:
-                for handle, label in zip(*ax.get_legend_handles_labels()):
-                    if label not in labels:  # Avoid duplicates in the legend
-                        handles.append(handle)
-                        labels.append(label)
->>>>>>> b3662645
-
                     # ALSO ADD CENTRAL IF FLAG IS SET
                     if central:
                         # Create a Patch object for the central estimator
@@ -439,11 +336,11 @@
                         handles.append(centralPatch)
                         labels.append('Central Estimator')
                         
-<<<<<<< HEAD
-                    # CREATE A DDF PATCH
-                    ddfPatch = Patch(color='r', label='DDF Estimator')
-                    handles.append(ddfPatch)
-                    labels.append('DDF Estimator')
+                    if sat.ddfEstimator:
+                        # CREATE A DDF PATCH
+                        ddfPatch = Patch(color='r', label='DDF Estimator')
+                        handles.append(ddfPatch)
+                        labels.append('DDF Estimator')
 
                     # ADD LEGEND
                     fig.legend(handles, labels, loc='lower right', ncol=3, bbox_to_anchor=(1, 0))
@@ -460,25 +357,6 @@
                         plt.savefig(os.path.join(plotPath, f"{saveName}_{targ.name}_{sat.name}_results.png"), dpi=300)
                     
                     plt.close()
-=======
-                    if sat.ddfEstimator:
-                        # CREATE A DDF PATCH
-                        ddfPatch = Patch(color='r', label='DDF Estimator')
-                        handles.append(ddfPatch)
-                        labels.append('DDF Estimator')
-
-        # ADD LEGEND
-            fig.legend(handles, labels, loc='lower center', ncol=10, bbox_to_anchor=(0.5, 0.01))
-            plt.tight_layout()
-            if savePlot:
-                filePath = os.path.dirname(os.path.realpath(__file__))
-                plotPath = os.path.join(filePath, 'plots')
-                os.makedirs(plotPath, exist_ok=True)
-                if saveName is None:
-                    plt.savefig(os.path.join(plotPath, f"{targ.name}_results.png"), dpi=300)
-                    return
-                plt.savefig(os.path.join(plotPath, f"{saveName}_{targ.name}_results.png"), dpi=300)
->>>>>>> b3662645
 
 # Returns the NEES and NIS data for the simulation
     def collectData(self):
