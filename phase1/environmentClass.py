--- conflicted
+++ resolved
@@ -62,7 +62,7 @@
             self.propagate(t_d)
 
         # Collect individual data measurements for satellites and then do data fusion
-            self.data_fusion()
+            self.data_fusion(t_d)
 
             if savePlot:
             # Update the plot environment
@@ -78,54 +78,8 @@
 
         return self.collectData()
         
-
-    """
-        data_fusion 
-
-        Collect measurements from all satellites and does data fusion
-    """
-    def data_fusion(self):
-
-        # Loop through all target and satellite pairings and collect individual measurements
-        for targ in self.targs:
-            for sat in self.sats:
-                # Collect the bearing measurement, if avaliable, and run an EKF to update the estimate on the target
-                sat.collect_measurements_and_filter(targ)
-
-        # Now decide, should we send the estimates?
-        self.send_estimates()
-
-        # Now, each satellite will perform covariance intersection on the measurements sent to it
-        for sat in self.sats:
-            sat.ddfEstimator.CI(sat, self.comms.G.nodes[sat])
-
-
-    """
-        send_estimates
-
-        Loops through all satellites and their first neighbors and sends the most recent estimate to the neighbor
-    """
-    def send_estimates(self):
-
-        # Loop through each satellite
-        for sat in self.sats:
-
-            # Loop through all the targets the satellite has an estimate on
-            for targetID in sat.ddfEstimator.estHist.keys():
-
-                # If satellite has an estimate, lets share it with the neighbors
-                for neighbor in self.comms.G.neighbors(sat):
-
-                    # Get the most recent estimate time
-                    satTime = max(sat.ddfEstimator.estHist[targetID].keys())
-
-                    # Send the most recent estimate to the neighbor
-                    self.send_measurement(sat, neighbor, sat.ddfEstimator.estHist[targetID][satTime], sat.ddfEstimator.covarianceHist[targetID][satTime], targetID, satTime)
-
 # Collect measurements from all satellites and do data fusion
-    def data_fusion_old(self, time_step):
-
-        # TODO: CHANGE THIS FUNCTION SO THAT IT ALWAYS SENDS DATA, THEN NEIGHBOR DECIDES IF IT SHOULD FUSE IT OR NOT
+    def data_fusion(self, time_step):
 
         # print("Running data fusion at time: ", self.time.to_value())
 
@@ -146,12 +100,6 @@
         
         # Loop through all targets
         for targ in self.targs:
-<<<<<<< HEAD
-            # Check, did any of the satellies collect a measurement on this target?
-            # If so, we should perform centralized fusion
-            if any(collectedFlag[targ].values()) and self.centralEstimator:
-                self.centralEstimator.EKF(self.sats, targ, self.time.to_value())
-=======
             
             # Extract Satellites that took a measurement
             satsWithMeasurements = [sat for sat in self.sats if collectedFlag[targ][sat]]
@@ -161,7 +109,6 @@
             if satsWithMeasurements:
                 # Run EKF with all satellites that took a measurement on the target
                 self.centralEstimator.EKF(satsWithMeasurements, newMeasurements, targ, self.time.to_value())
->>>>>>> 20b19d03
 
             # Then for each satellite
             for sat in self.sats:
@@ -169,10 +116,7 @@
                     # Check for if sat has any estimates yet
                     if len(sat.ddfEstimator.estHist[targ.targetID].keys()) == 0:
                         continue # If sat doesnt have estimates yet, nothing to send
-<<<<<<< HEAD
-=======
-                    
->>>>>>> 20b19d03
+                    
                     for neighbor in self.comms.G.neighbors(sat):
                     # Check if the most recent estimate time is newer than the neighbor
 
@@ -196,18 +140,14 @@
             # Now, each satellite will perform covariance intersection on the measurements sent to it
             for sat in self.sats:
                 # For each satellite, perform CI on the measurements it received
-                sat.ddfEstimator.CI_old(sat, self.comms.G.nodes[sat], targ.targetID)
+                sat.ddfEstimator.CI(sat, self.comms.G.nodes[sat], targ.targetID)
 
 # Propagate the satellites over the time step  
     def propagate(self, time_step):
         
     # Update the current time
         self.time += time_step
-<<<<<<< HEAD
-        # print("Time: ", self.time.to_value())
-=======
         print("Time: ", self.time.to_value())
->>>>>>> 20b19d03
 
         time_val = self.time.to_value(self.time.unit)
         # Update the time in targs, sats, and estimator
@@ -216,7 +156,7 @@
         for sat in self.sats:
             sat.time = time_val
 
-    # Propagate the targets position
+        # Propagate the targets position
         for targ in self.targs:
 
             # Propagate the target
@@ -226,7 +166,9 @@
             targ.hist[targ.time] = np.array([targ.pos[0], targ.vel[0], targ.pos[1], targ.vel[1], targ.pos[2], targ.vel[2]])
 
 
-    # Propagate the satellites
+        collectedFlag = np.zeros(np.size(self.sats))
+        satNum = 0
+        # Propagate the satellites
         for sat in self.sats:
             
         # Propagate the orbit
@@ -235,6 +177,8 @@
 
         # Update the communication network for the new sat position:
             self.comms.make_edges(self.sats)
+
+        
 
 # Plot the current state of the environment
     def plot(self):
@@ -277,11 +221,7 @@
             self.ax.quiver(x, y, z, vx*1000, vy*1000, vz*1000, color = targ.color, arrow_length_ratio=0.75, label=targ.name)
             
         # PLOT EARTH
-<<<<<<< HEAD
-        self.ax.plot_surface(self.x_earth - 1000, self.y_earth - 1000, self.z_earth - 1000, color = 'white', alpha=1)
-=======
         #self.ax.plot_surface(self.x_earth - 1000, self.y_earth - 1000, self.z_earth - 1000, color = 'white', alpha=1)
->>>>>>> 20b19d03
         self.ax.plot_surface(self.x_earth, self.y_earth, self.z_earth, color = 'k', alpha=0.1)
         
         # Get rid of any duplicates in the legend:
@@ -306,6 +246,7 @@
                 else:
                     self.ax.plot([x1, x2], [y1, y2], [z1, z2], color='k', linestyle='dashed', linewidth=1)
         
+
 # Plots all of the results to the user.
     def plotResults(self, time_vec, savePlot, saveName):
         # Close the sim plot so that sizing of plots is good
@@ -352,36 +293,8 @@
                     for i in range(2):  # Note: only 2 plots in the third row
                         axes[6 + i].set_xlabel("Time [min]")
                         axes[6 + i].set_ylabel(f"Innovation in {meas_labels[i]}")
-<<<<<<< HEAD
-
-            # FIRST, PLOT CENTRAL   
-                    # USE COLOR GREEN FOR CENTRAL ESTIMATOR
-                    if self.centralEstimator:
-                        if targ.targetID in self.centralEstimator.estHist:
-                            trueHistCent = targ.hist
-                            estHistCent = self.centralEstimator.estHist[targ.targetID]
-                            covHistCent = self.centralEstimator.covarianceHist[targ.targetID]
-                            innovationHistCent = self.centralEstimator.innovationHist[targ.targetID]
-                            innovationCovHistCent = self.centralEstimator.innovationCovHist[targ.targetID]
-                            timesCent = [time for time in time_vec.value if time in estHistCent]
-                        # ERROR PLOTS
-                        for i in range(6):
-                            # if its a velocity term, divide by 60 to get in km/s
-                            if i % 2 == 1:
-                                axes[i].plot(timesCent, [(estHistCent[time][i] - trueHistCent[time][i]) / 60 for time in timesCent], color='green', label='Central', linewidth=2.5)
-                                axes[i].plot(timesCent, [2 * np.sqrt(covHistCent[time][i][i]) / 60 for time in timesCent], color='green', linestyle='dashed', linewidth=2.5)#, label='2 Sigma Bounds')
-                                axes[i].plot(timesCent, [-2 * np.sqrt(covHistCent[time][i][i]) / 60 for time in timesCent], color='green', linestyle='dashed', linewidth=2.5)
-                            else:
-                                axes[i].plot(timesCent, [estHistCent[time][i] - trueHistCent[time][i] for time in timesCent], color='green', label='Central')
-                                axes[i].plot(timesCent, [2 * np.sqrt(covHistCent[time][i][i]) for time in timesCent], color='green', linestyle='dashed')#, label='2 Sigma Bounds')
-                                axes[i].plot(timesCent, [-2 * np.sqrt(covHistCent[time][i][i]) for time in timesCent], color='green', linestyle='dashed')
-                    
-
-            # FOR EACH SATELLITE, EXTRACT ALL DATA for independent estimator and ddf estimator
-=======
                         
                 # FOR EACH SATELLITE, EXTRACT ALL DATA for independent estimator and ddf estimator
->>>>>>> 20b19d03
                     satColor = sat.color
                     trueHist = targ.hist
                     estHist = sat.indeptEstimator.estHist[targ.targetID]
@@ -414,7 +327,6 @@
                 #             axes[i].scatter(times, [estHist[time][i] - trueHist[time][i] for time in times], s=20,  color=satColor)
                 #             axes[i].scatter(times, [2 * np.sqrt(covHist[time][i][i]) for time in times], s=20, color=satColor, edgecolors='none', alpha=0.6)
                 #             axes[i].scatter(times, [-2 * np.sqrt(covHist[time][i][i]) for time in times], s=20, color=satColor, edgecolors='none', alpha=0.6)
-<<<<<<< HEAD
                         
                 #         if ddf_times:
                 #             axes[i].scatter(ddf_times, [ddf_estHist[time][i] - trueHist[time][i] for time in ddf_times], color='r')
@@ -448,75 +360,6 @@
                 #             axes[i].scatter(times, [estHist[time][i] - trueHist[time][i] for time in times], color='green')
                 #             axes[i].scatter(times, [2 * np.sqrt(covHist[time][i][i]) for time in times], color='green', edgecolors='none', alpha=0.6)
                 #             axes[i].scatter(times, [-2 * np.sqrt(covHist[time][i][i]) for time in times], color='green', edgecolors='none', alpha=0.6)
-
-                # ERROR PLOTS
-                    for i in range(6):
-                        if times:
-                            # if its a velocity term, divide by 60 to get in km/s
-                            axes[i].plot(times, [estHist[time][i] - trueHist[time][i] for time in times], color=satColor, label='Local', linewidth=2.5)#, label='Local Estimate'
-                            axes[i].plot(times, [2 * np.sqrt(covHist[time][i][i]) for time in times], color=satColor, linestyle='dashed', linewidth=2.5)#, label='2 Sigma Bounds')
-                            axes[i].plot(times, [-2 * np.sqrt(covHist[time][i][i]) for time in times], color=satColor, linestyle='dashed', linewidth=2.5)
-                        
-                        if ddf_times:
-                            axes[i].plot(ddf_times, [ddf_estHist[time][i] - trueHist[time][i] for time in ddf_times], color='r', label='DDF') # Error')
-                            axes[i].plot(ddf_times, [2 * np.sqrt(ddf_covHist[time][i][i]) for time in ddf_times], color='r', linestyle='dashed')# label='DDF 2 Sigma Bounds')
-                            axes[i].plot(ddf_times, [-2 * np.sqrt(ddf_covHist[time][i][i]) for time in ddf_times], color='r', linestyle='dashed')
-                                
-                        if times:
-                            axes[i].plot(times, [estHist[time][i] - trueHist[time][i] for time in times], color=satColor, label='Local', linewidth=2.5)#, label='Local Estimate'
-                            axes[i].plot(times, [2 * np.sqrt(covHist[time][i][i]) for time in times], color=satColor, linestyle='dashed', linewidth=2.5)#, label='2 Sigma Bounds')
-                            axes[i].plot(times, [-2 * np.sqrt(covHist[time][i][i]) for time in times], color=satColor, linestyle='dashed', linewidth=2.5)
-                        
-                        if ddf_times:
-                            axes[i].plot(ddf_times, [ddf_estHist[time][i] - trueHist[time][i] for time in ddf_times], color='r', label='DDF') # Error')
-                            axes[i].plot(ddf_times, [2 * np.sqrt(ddf_covHist[time][i][i]) for time in ddf_times], color='r', linestyle='dashed')# label='DDF 2 Sigma Bounds')
-                            axes[i].plot(ddf_times, [-2 * np.sqrt(ddf_covHist[time][i][i]) for time in ddf_times], color='r', linestyle='dashed')
-                            
-                    # INNOVATION PLOTS
-                    for i in range(2):  # Note: only 3 plots in the third row
-                        if times:
-                            axes[6 + i].plot(times, [innovationHist[time][i] for time in times], color=satColor)#, label='Local Estimate')
-                            axes[6 + i].plot(times, [2 * np.sqrt(innovationCovHist[time][i][i]) for time in times], color=satColor, linestyle='dotted')#, label='2 Sigma Bounds')
-                            axes[6 + i].plot(times, [-2 * np.sqrt(innovationCovHist[time][i][i]) for time in times], color=satColor, linestyle='dotted')
-                        
-                        if ddf_innovation_times:
-                            axes[6 + i].plot(ddf_innovation_times, [ddf_innovationHist[time][i] for time in ddf_innovation_times], color='r')#, label='DDF Estimate')
-                            axes[6 + i].plot(ddf_innovation_times, [2 * np.sqrt(ddf_innovationCovHist[time][i][i]) for time in ddf_innovation_times], color='r', linestyle='dotted')#, label='DDF 2 Sigma Bounds')
-                            axes[6 + i].plot(ddf_innovation_times, [-2 * np.sqrt(ddf_innovationCovHist[time][i][i]) for time in ddf_innovation_times], color='r', linestyle='dotted')
-=======
-                        
-                #         if ddf_times:
-                #             axes[i].scatter(ddf_times, [ddf_estHist[time][i] - trueHist[time][i] for time in ddf_times], color='r')
-                #             axes[i].scatter(ddf_times, [2 * np.sqrt(ddf_covHist[time][i][i]) for time in ddf_times], color='r', edgecolors='none', alpha=0.6)
-                #             axes[i].scatter(ddf_times, [-2 * np.sqrt(ddf_covHist[time][i][i]) for time in ddf_times], color='r', edgecolors='none', alpha=0.6)
-
-                #     # INNOVATION PLOTS
-                #     for i in range(2):
-                #         if times:
-                #             axes[6 + i].scatter(times, [innovationHist[time][i] for time in times], s=20, color=satColor)
-                #             axes[6 + i].scatter(times, [2 * np.sqrt(innovationCovHist[time][i][i]) for time in times], s=20, color=satColor, edgecolors='none', alpha=0.6)
-                #             axes[6 + i].scatter(times, [-2 * np.sqrt(innovationCovHist[time][i][i]) for time in times], s=20, color=satColor, edgecolors='none', alpha=0.6)
-                        
-                #         if ddf_innovation_times:
-                #             axes[6 + i].scatter(ddf_innovation_times, [ddf_innovationHist[time][i] for time in ddf_innovation_times], color='r')
-                #             axes[6 + i].scatter(ddf_innovation_times, [2 * np.sqrt(ddf_innovationCovHist[time][i][i]) for time in ddf_innovation_times], color='r', edgecolors='none', alpha=0.6)
-                #             axes[6 + i].scatter(ddf_innovation_times, [-2 * np.sqrt(ddf_innovationCovHist[time][i][i]) for time in ddf_innovation_times], color='r', edgecolors='none', alpha=0.6)
-                                    
-                # # IF CENTRAL ESTIMATOR FLAG IS SET, ALSO PLOT THAT:
-                #     if self.centralEstimator:
-                #         if targ.targetID in self.centralEstimator.estHist:
-                #             trueHist = targ.hist
-                #             estHist = self.centralEstimator.estHist[targ.targetID]
-                #             covHist = self.centralEstimator.covarianceHist[targ.targetID]
-                #             innovationHist = self.centralEstimator.innovationHist[targ.targetID]
-                #             innovationCovHist = self.centralEstimator.innovationCovHist[targ.targetID]
-                #             times = [time for time in time_vec.value if time in estHist]
-                        
-                #         # ERROR PLOTS
-                #         for i in range(6):
-                #             axes[i].scatter(times, [estHist[time][i] - trueHist[time][i] for time in times], color='green')
-                #             axes[i].scatter(times, [2 * np.sqrt(covHist[time][i][i]) for time in times], color='green', edgecolors='none', alpha=0.6)
-                #             axes[i].scatter(times, [-2 * np.sqrt(covHist[time][i][i]) for time in times], color='green', edgecolors='none', alpha=0.6)
                 # ERROR PLOTS
                     for i in range(6):
                         if times:
@@ -540,7 +383,6 @@
                             axes[6 + i].plot(ddf_innovation_times, [ddf_innovationHist[time][i] for time in ddf_innovation_times], color='r')#, label='DDF Estimate')
                             axes[6 + i].plot(ddf_innovation_times, [2 * np.sqrt(ddf_innovationCovHist[time][i][i]) for time in ddf_innovation_times], color='r', linestyle='dotted')#, label='DDF 2 Sigma Bounds')
                             # axes[6 + i].plot(ddf_innovation_times, [-2 * np.sqrt(ddf_innovationCovHist[time][i][i]) for time in ddf_innovation_times], color='r', linestyle='dotted')
->>>>>>> 20b19d03
         
                     if self.centralEstimator:
                         if targ.targetID in self.centralEstimator.estHist:
