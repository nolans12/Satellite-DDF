from import_libraries import *
## Creates the environment class, which contains a vector of satellites all other parameters

class environment: 
    def __init__(self, sats, targs, comms, centralEstimator = None):

    # If a central estimator is passed, use it
        if centralEstimator:
            self.centralEstimator = centralEstimator
        else:
            self.centralEstimator = None

    # Define the satellites
        self.sats = sats

    # Define the targets
        self.targs = targs

    # Define the communication network
        self.comms = comms

    # Time parameter, initalize to 0
        self.time = 0

    # Plotting parameters
        self.fig = plt.figure(figsize=(10, 8))
        self.ax = self.fig.add_subplot(111, projection='3d')
        self.ax.set_xlim([-8000, 8000])
        self.ax.set_ylim([-8000, 8000])
        self.ax.set_zlim([-8000, 8000])
        self.ax.set_box_aspect([1,1,1])
        self.ax.set_xlabel('X (km)')
        self.ax.set_ylabel('Y (km)')
        self.ax.set_zlabel('Z (km)')
        self.ax.set_title('Satellite Orbit Visualization')
        
    # All earth parameters for plotting
        u = np.linspace(0, 2 * np.pi, 100)
        v = np.linspace(0, np.pi, 100)
        self.earth_r = 6378.0
        self.x_earth = self.earth_r * np.outer(np.cos(u), np.sin(v))
        self.y_earth = self.earth_r * np.outer(np.sin(u), np.sin(v))
        self.z_earth = self.earth_r * np.outer(np.ones(np.size(u)), np.cos(v))

    # Empty images list to later make a gif of the simulation
        self.imgs = []

# Simulate the environment over a time range
    # Time range is a numpy array of time steps, must have poliastro units associated!
    # Pause step is the time to pause between each step, if displaying as animation
    # Display is a boolean, if true will display the plot as an animation
    def simulate(self, time_vec, pause_step = 0.1, display = False):
        
        # Initalize based on the current time
        time_vec = time_vec + self.time
        for t_net in time_vec:
            t_d = t_net - self.time # Get delta time to propagate, works because propagate func increases time after first itr
        
        # Propagate the satellites and environments position
            self.propagate(t_d)

        # Update the plot environment
            self.plot()

        # Save the current plot to the images list, for gif later
            self.convert_imgs()

            if display:
            # Display the plot in a animation
                plt.pause(pause_step) 
                plt.draw()

        # Save the data for each satellite to a csv file
        self.log_data()
        
<<<<<<< HEAD
        # self.plotResults(time_vec)
        # self.plotBaselines(time_vec)
=======
        self.plotResults(time_vec, central = True)
>>>>>>> 5efea583

# Propagate the satellites over the time step  
    def propagate(self, time_step):
        
    # Update the current time
        self.time += time_step

        time_val = self.time.to_value(self.time.unit)
        # Update the time in targs, sats, and estimator
        for targ in self.targs:
            targ.time = time_val
        for sat in self.sats:
            sat.time = time_val

    # Propagate the targets position
        for targ in self.targs:

            # Propagate the target
            targ.propagate(time_step, self.time)

            # Update the history of the target, time and xyz position and velocity [x xdot y ydot z zdot]
            targ.hist[targ.time] = np.array([targ.pos[0], targ.vel[0], targ.pos[1], targ.vel[1], targ.pos[2], targ.vel[2]])


        collectedFlag = np.zeros(np.size(self.sats))
        satNum = 0
        # Propagate the satellites
        for sat in self.sats:
            
        # Propagate the orbit
            sat.orbit = sat.orbit.propagate(time_step)
            sat.orbitHist[sat.time] = sat.orbit.r.value # history of sat time and xyz position

        # Update the communication network for the new sat position:
            self.comms.make_edges(self.sats)

        # Collect measurements on any avaliable targets
            collectedFlag[satNum] = sat.collect_measurements(self.targs) # if any measurement was collected, will be true
            satNum += 1

        # Update Central Estimator on all targets if measurments were collected
        if any(collectedFlag == 1) and self.centralEstimator:
            for targ in self.targs:
                # Run the central estimator on the measurements
                centralEstimate = self.centralEstimator.EKF(self.sats, targ, time_val) 
   
# Plot the current state of the environment
    def plot(self):
        # Reset plot
        for line in self.ax.lines:
            line.remove()
        for collection in self.ax.collections:
            collection.remove()
        for text in self.ax.texts:
            text.remove()

        # Put text of current time in top left corner
        self.ax.text2D(0.05, 0.95, f"Time: {self.time:.2f}", transform=self.ax.transAxes)

    # PLOT EARTH
        self.ax.plot_surface(self.x_earth, self.y_earth, self.z_earth, color = 'k', alpha=0.1)

    # FOR EACH SATELLITE, PLOTS
        for sat in self.sats:
        # Plot the current xyz location of the satellite
            x, y, z = sat.orbit.r.value
            self.ax.scatter(x, y, z, s=40, color = sat.color, label=sat.name)

        # Plot the visible projection of the satellite sensor
            points = sat.sensor.projBox
            self.ax.scatter(points[:, 0], points[:, 1], points[:, 2], color = sat.color, marker = 'x')
            box = np.array([points[0], points[3], points[1], points[2], points[0]])
            self.ax.add_collection3d(Poly3DCollection([box], facecolors=sat.color, linewidths=1, edgecolors=sat.color, alpha=.1))

    # FOR EACH TARGET, PLOTS
        for targ in self.targs:
        # Plot the current xyz location of the target
            x, y, z = targ.pos
            self.ax.scatter(x, y, z, s=20, color = targ.color, label=targ.name)
            
        self.ax.legend()

    # PLOT COMMUNICATION STRUCTURE
        if self.comms.displayStruct:
            for edge in self.comms.G.edges:
                sat1 = edge[0]
                sat2 = edge[1]
                x1, y1, z1 = sat1.orbit.r.value
                x2, y2, z2 = sat2.orbit.r.value
                self.ax.plot([x1, x2], [y1, y2], [z1, z2], color='k', linestyle='dashed', linewidth=1)

# For each satellite, saves the measurement history of each target to a csv file:
    def log_data(self):
        # Make the file, current directory /data/satellite_name.csv
        filePath = os.path.dirname(os.path.realpath(__file__))
        # Delete all files already within the data folder
        for file in os.listdir(filePath + '/data/'):
            os.remove(filePath + '/data/' + file)
            
    # Loop through all satellites
        for sat in self.sats:
        # Loop through all targets for each satellite
            for targ in self.targs:
                if targ.targetID in sat.targetIDs:
                    with open(filePath + '/data/' + sat.name + '_' + targ.name + '.csv', mode='w') as file:
                        writer = csv.writer(file)
                        writer.writerow(sat.sensor.stringHeader)
                        for time, meas in sat.measurementHist[targ.targetID].items():
                            # combine time into the measurment array
                            combine = [time] + list(meas)
                            writer.writerow(combine)


# Plots all of the results to the user.
    def plotResults(self, time_vec, central = False):
        # Close the sim plot so that sizing of plots is good
        plt.close('all')
        state_labels = ['X [km]', 'Vx [km/s]', 'Y [km]', 'Vy [km/s]', 'Z [km]', 'Vz [km/s]']

    # FOR EACH TARGET MAKE A PLOT
        for targ in self.targs:
            # Create a figure
            fig = plt.figure(figsize=(15, 8))
            # Subtitle with the name of the target
            fig.suptitle(f"{targ.name} State, Error, and Innovation Plots", fontsize=14)

            # Create a GridSpec object with 3 rows and 6 columns
            gs = gridspec.GridSpec(3, 6)

            # Collect axes in a list of lists for easy access
            axes = []

            # Create subplots in the first two rows (6 columns each)
            for i in range(12):  # 2 rows * 6 columns = 12
                ax = fig.add_subplot(gs[i // 6, i % 6])
                axes.append(ax)

            # Create subplots in the third row (3 columns spanning the width)
            for i in range(3):  # 1 row * 3 columns = 3
                ax = fig.add_subplot(gs[2, 2*i:2*i+2])
                axes.append(ax)

            # Set the labels for the subplots
            for i in range(6):
                axes[i].set_xlabel("Time [min]")
                axes[i].set_ylabel(f"{state_labels[i]} measurements")

            # Do the error vs covariance plots on the second row:
            for i in range(6):
                axes[6 + i].set_xlabel("Time [min]")
                axes[6 + i].set_ylabel(f"Error in {state_labels[i]}")

            # Do the innovation vs innovation covariance plots on the third row:
            for i in range(3):  # Note: only 3 plots in the third row
                axes[12 + i].set_xlabel("Time [min]")
                axes[12 + i].set_ylabel(f"Innovation in {state_labels[i*2]}")

    # FOR EACH SATELLITE, ADD DATA
            for sat in self.sats:
                if targ.targetID in sat.targetIDs:
                    # EXTRACT ALL DATA
                    satColor = sat.color
                    trueHist = targ.hist
                    measHist = sat.estimator.measHist[targ.targetID]
                    estHist = sat.estimator.estHist[targ.targetID]
                    covHist = sat.estimator.covarianceHist[targ.targetID]
                    innovationHist = sat.estimator.innovationHist[targ.targetID]
                    innovationCovHist = sat.estimator.innovationCovHist[targ.targetID]
                    times = [time for time in time_vec.value if time in estHist]
                
                    # MEASUREMENT PLOTS
                    for i in range(6):
                        axes[i].scatter(times, [trueHist[time][i] for time in times], color='k', label='Truth', marker='o', s=15)
                        if i % 2 == 0:
                            axes[i].scatter(times, [measHist[time][i // 2] for time in times], color=satColor, label='Measurement', marker='x', s=10)
                        axes[i].plot(times, [estHist[time][i] for time in times], color=satColor, label='Kalman Estimate')

                    # ERROR PLOTS
                    for i in range(6):
                        axes[6 + i].plot(times, [estHist[time][i] - trueHist[time][i] for time in times], color=satColor, linestyle='dashed', label='Error')
                        axes[6 + i].plot(times, [2 * np.sqrt(covHist[time][i][i]) for time in times], color=satColor, linestyle='dotted', label='2 Sigma Bounds')
                        axes[6 + i].plot(times, [-2 * np.sqrt(covHist[time][i][i]) for time in times], color=satColor, linestyle='dotted')

                    # INNOVATION PLOTS
                    for i in range(3):  # Note: only 3 plots in the third row
                        axes[12 + i].plot(times, [innovationHist[time][i] for time in times], color=satColor, label='Kalman Estimate')
                        axes[12 + i].plot(times, [2 * np.sqrt(innovationCovHist[time][i][i]) for time in times], color=satColor, linestyle='dotted', label='2 Sigma Bounds')
                        axes[12 + i].plot(times, [-2 * np.sqrt(innovationCovHist[time][i][i]) for time in times], color=satColor, linestyle='dotted')

        # IF CENTRAL ESTIMATOR FLAG IS SET, ALSO PLOT THAT:
        # USE COLOR PINK FOR CENTRAL ESTIMATOR
            if central:
                trueHist = targ.hist
                estHist = self.centralEstimator.estHist[targ.targetID]
                covHist = self.centralEstimator.covarianceHist[targ.targetID]
                innovationHist = self.centralEstimator.innovationHist[targ.targetID]
                innovationCovHist = self.centralEstimator.innovationCovHist[targ.targetID]
                times = [time for time in time_vec.value if time in estHist]

                # MEASUREMENT PLOTS
                for i in range(6):
                    axes[i].scatter(times, [trueHist[time][i] for time in times], color='k', label='Truth', marker='o', s=15)
                    axes[i].plot(times, [estHist[time][i] for time in times], color='purple', label='Central Estimate')

                # ERROR PLOTS
                for i in range(6):
                    axes[6 + i].plot(times, [estHist[time][i] - trueHist[time][i] for time in times], color='purple', linestyle='dashed', label='Error')
                    axes[6 + i].plot(times, [2 * np.sqrt(covHist[time][i][i]) for time in times], color='purple', linestyle='dotted', label='2 Sigma Bounds')
                    axes[6 + i].plot(times, [-2 * np.sqrt(covHist[time][i][i]) for time in times], color='purple', linestyle='dotted')

        # COLLECT LEGENDS REMOVING DUPLICATES
            handles, labels = [], []
            for ax in axes:
                for handle, label in zip(*ax.get_legend_handles_labels()):
                    if label not in labels:  # Avoid duplicates in the legend
                        handles.append(handle)
                        labels.append(label)

        # AND SATELLITE COLORS
            for sat in self.sats:
                if targ.targetID in sat.targetIDs:
                    # EXTRACT ALL DATA
                    satColor = sat.color
                    # Create a Patch object for the satellite
                    satPatch = Patch(color=satColor, label=sat.name)
                    # Add the Patch object to the handles and labels
                    handles.append(satPatch)
                    labels.append(sat.name)

        # ALSO ADD CENTRAL IF FLAG IS SET
            if central:
                # Create a Patch object for the central estimator
                centralPatch = Patch(color='purple', label='Central Estimator')
                # Add the Patch object to the handles and labels
                handles.append(centralPatch)
                labels.append('Central Estimator')

        # ADD LEGEND
            fig.legend(handles, labels, loc='lower center', ncol=10, bbox_to_anchor=(0.5, 0.01))
            plt.tight_layout()
            plt.show()


    def plotBaselines(self, time_vec):
        
        # Close the pripr sim plot so that the sizing of plots is good
        plt.close('all')
        state_labels = ['X [km]', 'Vx [km/s]', 'Y [km]', 'Vy [km/s]', 'Z [km]', 'Vz [km/s]']
        
        # For Each Target plot both of the satellites estimate and the central estimate
        for targ in self.targs:
            fig1, axs1 = plt.subplots(2, 3, figsize=(15, 6))
            fig1.suptitle(f"{targ.name} State Position and Error Plots", fontsize=16)
            
            fig2, axs2 = plt.subplots(2, 3, figsize=(15, 6))  # Create a 2x3 grid of subplots
            fig2.suptitle(f"{targ.name} State Velocity and Error Plots", fontsize=16)
            once = True
            for sat in self.sats:
                if targ.targetID in sat.targetIDs:
                    
                    # Get the Measurement, Estimate, True, and Covariance history for the target
                    measHist = sat.estimator.measHist[targ.targetID]
                    estHist = sat.estimator.estHist[targ.targetID]
                    covHist = sat.estimator.covarianceHist[targ.targetID]
                    trueHist = targ.hist
                    
                    # Filter out times that don't have estimates
                    times = [time for time in time_vec.value if time in estHist]
                    
                    for i in range(6):  # Create subplots for states and their errors
                        if i % 2 == 0: # Position
                            axs = axs1
                            fig = fig1
                        else: # Velocity
                            axs = axs2
                            fig = fig2

                        j = i // 2  # Adjust index for 2x3 grid

                        # Set Axis Labels for Both Plots
                        axs[0, j].set_xlabel("Time [min]")
                        axs[0, j].set_ylabel(f"State {state_labels[i]}")

                        axs[1, j].set_xlabel("Time")
                        axs[1, j].set_ylabel("Error / Covariance")

                        # Get all valid measurements, estimates, errors, and covariances
                        measurements = [measHist[time][round(i/2)] for time in times]
                        true_positions = [trueHist[time][i] for time in time_vec.value]
                        estimates = [estHist[time][i] for time in times]
                        errors = [estHist[time][i] - trueHist[time][i] for time in times]
                        covariances = [2 * np.sqrt(covHist[time][i][i]) for time in times]
                        
                        # Plot the estimate    
                        axs[0, j].plot(times, estimates, color=sat.color, label=f"Satellite: {sat.name} Estimate")

                        # Plot Position Measurements
                        if i % 2 == 0:
                            axs[0, j].scatter(times, measurements, color=sat.color, label=f"Satellite: {sat.name} Measurement")

                        # Plot Error and Covariance
                        axs[1, j].plot(times, errors, color=sat.color, label=f"Satellite: {sat.name} Error")
                        axs[1, j].plot(times, [-c for c in covariances], color=sat.color, linestyle='dashed', label=f"Satellite: {sat.name} 2 Sigma Bounds")


                        if once:
                            axs[0, j].plot(time_vec.value, true_positions, color='g')
                            axs[0, j].scatter(time_vec.value, true_positions, color='g', label='Truth')
                    
                    once = False
            
            # Plot Central Estimation
        centralEstimate = self.centralEstimator.estHist[targ.targetID]
        centralCov = self.centralEstimator.covarianceHist[targ.targetID]
        centralTimes = [time for time in time_vec.value if time in centralEstimate]
        for i in range(6):  # Create subplots for states and their errors
            if i % 2 == 0:
                axs = axs1
                fig = fig1
            else:
                axs = axs2
                fig = fig2
                        
            j = i // 2  # Adjust index for 2x3 grid

            centralEstimates = [centralEstimate[time][i] for time in centralTimes]
            centralCovs = [2 * np.sqrt(centralCov[time][i][i]) for time in centralTimes]
            centralErrors = [centralEstimate[time][i] - trueHist[time][i] for time in centralTimes]
                
            axs[0, j].plot(centralTimes, centralEstimates, color='k', label='Central Estimate')
                
            
            # Plot Error and Covariance    
            axs[1, j].plot(centralTimes, centralErrors, color='k', label='Central Error')
<<<<<<< HEAD
            #axs[1, j].plot(centralTimes, centralCovs, color='b', linestyle='dashed', label='Central 2 Sigma Bounds')
            axs[1, j].plot(centralTimes, [-c for c in centralCovs], color='k', linestyle='dashed', label='Central 2 Sigma Bounds')
=======
            axs[1, j].plot(centralTimes, centralCovs, color='k', linestyle='dashed', label='Central 2 Sigma Bounds')
            axs[1, j].plot(centralTimes, [-c for c in centralCovs], color='k', linestyle='dashed')
>>>>>>> 5efea583
                    
            if i // 2 == 2:
                axs[0, j].legend()
                axs[1, j].legend()
                plt.legend(loc='upper left', bbox_to_anchor=(1, 1))
                
        plt.show()


    def plotResultsOld(self, time_vec):

        # Close the pripr sim plot so that the sizing of plots is good
        plt.close('all')
        state_labels = ['X', 'Vx', 'Y', 'Vy', 'Z', 'Vz']
            
        for sat in self.sats:
            # Get the targetID for that satellite and check estimator accuracy
             for targ in self.targs:
                 if targ.targetID in sat.targetIDs:
                     # Get the measurement history for that target
                        measHist = sat.estimator.measHist[targ.targetID]
                     # Get the estimate history for that target
                        estHist = sat.estimator.estHist[targ.targetID]
                    # Get the true position history for that target X, Y, Z and Vx, Vy, Vz
                        trueHist = targ.hist
                    # Get the covariance history for that target
                        covHist = sat.estimator.covarianceHist[targ.targetID]
                    # Get the times for which there are estimates
                        times = [time for time in time_vec.value if time in estHist]


                        fig, axs = plt.subplots(2, 6, figsize=(15, 6))  # Create a 2x6 grid of subplots
                        fig.suptitle(f"{sat.name} and {targ.name} State and Error Plots", fontsize=16)

                        for i in range(6):  # Create subplots for states and their errors
                            #axs[0, i].set_title(f"{sat.name} and {targ.name} Estimate and Truth for: {state_labels[i]}")
                            axs[0, i].set_xlabel("Time")
                            axs[0, i].set_ylabel(f"State {state_labels[i]}")

                            #axs[1, i].set_title(f"{sat.name} and {targ.name} Error and Covariance for: {state_labels[i]}")
                            axs[1, i].set_xlabel("Time")
                            axs[1, i].set_ylabel("Error / Covariance")

                            measurements = [measHist[time][round(i/2)] for time in times]
                            true_positions = [trueHist[time][i] for time in times]
                            estimates = [estHist[time][i] for time in times]
                            errors = [estHist[time][i] - trueHist[time][i] for time in times]
                            covariances = [2 * np.sqrt(covHist[time][i][i]) for time in times]

                            axs[0, i].plot(times, true_positions, color='k', label='Truth')
                            axs[0, i].plot(times, estimates, color='r', label='Estimate')
                            if i % 2 == 0:
                                axs[0, i].scatter(times, measurements, color='b', label='Measurement')
                                

                            axs[1, i].plot(times, errors, color='r', label='Error')
                            axs[1, i].plot(times, covariances, color='k', linestyle='dashed', label='2 Sigma Bounds')
                            axs[1, i].plot(times, [-c for c in covariances], color='k', linestyle='dashed')

                    # Add legends to all subplots
                        for ax in axs.flat:
                            ax.legend()

                        plt.tight_layout()  # Adjust the layout to prevent overlap
                        plt.show()  # Show all subplots at once            

        # NOW ALSO FOR EACH SATELLITE PLOT THE INNOVATION AND INNOVATION COVARIANCE
        # INNOVATION IS THE DIFFERENCE BETWEEN THE MEASUREMENT AND THE H*ESTIMATE
        # NEED 3 SUBPLOTS
                        meas_labels = ['X', 'Y', 'Z']
                        fig, axes = plt.subplots(1, 3, figsize=(15, 6))
                        fig.suptitle(f"{sat.name} and {targ.name} Innovation and Innovation Covariance Plots", fontsize=16)
                        for i in range(3):
                            ax = axes[i]
                            ax.set_xlabel("Time")
                            ax.set_ylabel("Innovation & Innovation Covariance For " + meas_labels[i])

                            innovation_i = [sat.estimator.innovationHist[targ.targetID][time][i] for time in times] # innovation is the difference between the measurement and the H*estimate
                            innovationCovar_i = [sat.estimator.innovationCovHist[targ.targetID][time][i][i] for time in times] # want the diagonal of the covariance matrix

                            # Calculate the 2 sigma bounds for the innovation covariance
                            innovationCovar_i_2sigma = [2 * np.sqrt(cov) for cov in innovationCovar_i]

                            ax.plot(times, innovation_i, color='r', label='Innovation')
                            ax.plot(times, innovationCovar_i_2sigma, color='k', linestyle='dashed', label='Innovation Covar 2 Sigma Bounds')
                            ax.plot(times, [-cov for cov in innovationCovar_i_2sigma], color='k', linestyle='dashed')

                        for ax in axes.flat:
                            ax.legend()

                        plt.tight_layout()
                        plt.show()


# Convert images to a gif
    # Save in the img struct
    def convert_imgs(self):
        ios = io.BytesIO()
        self.fig.savefig(ios, format='raw')
        ios.seek(0)
        w, h = self.fig.canvas.get_width_height()
        img = np.reshape(np.frombuffer(ios.getvalue(), dtype=np.uint8), (int(h), int(w), 4))[:, :, 0:4]
        self.imgs.append(img)
        
# Render the gif, saving it to a file
    # File is the name of the file to save the gif to
    # Frame duration is the time between each frame in the gif (in ms???)
    def render_gif(self, fileName = '/satellite_orbit.gif', filePath = os.path.dirname(os.path.realpath(__file__)), fps = 10):
        frame_duration = 1000/fps  # in ms
        file = os.path.join(filePath, fileName)
        with imageio.get_writer(file, mode='I', duration=frame_duration) as writer:
            for img in self.imgs:
                writer.append_data(img)<|MERGE_RESOLUTION|>--- conflicted
+++ resolved
@@ -73,12 +73,8 @@
         # Save the data for each satellite to a csv file
         self.log_data()
         
-<<<<<<< HEAD
         # self.plotResults(time_vec)
-        # self.plotBaselines(time_vec)
-=======
-        self.plotResults(time_vec, central = True)
->>>>>>> 5efea583
+        #self.plotBaselines(time_vec)
 
 # Propagate the satellites over the time step  
     def propagate(self, time_step):
@@ -157,7 +153,7 @@
         for targ in self.targs:
         # Plot the current xyz location of the target
             x, y, z = targ.pos
-            self.ax.scatter(x, y, z, s=20, color = targ.color, label=targ.name)
+            self.ax.scatter(x, y, z, s=20, color = targ.color, label=targ.name, marker='*')
             
         self.ax.legend()
 
@@ -412,14 +408,9 @@
                 
             
             # Plot Error and Covariance    
-            axs[1, j].plot(centralTimes, centralErrors, color='k', label='Central Error')
-<<<<<<< HEAD
-            #axs[1, j].plot(centralTimes, centralCovs, color='b', linestyle='dashed', label='Central 2 Sigma Bounds')
-            axs[1, j].plot(centralTimes, [-c for c in centralCovs], color='k', linestyle='dashed', label='Central 2 Sigma Bounds')
-=======
-            axs[1, j].plot(centralTimes, centralCovs, color='k', linestyle='dashed', label='Central 2 Sigma Bounds')
+            axs[1, j].plot(centralTimes, centralErrors, color='r', label='Central Error')
+            axs[1, j].plot(centralTimes, centralCovs, color='b', linestyle='dashed', label='Central 2 Sigma Bounds')
             axs[1, j].plot(centralTimes, [-c for c in centralCovs], color='k', linestyle='dashed')
->>>>>>> 5efea583
                     
             if i // 2 == 2:
                 axs[0, j].legend()
