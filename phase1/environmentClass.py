from import_libraries import *
## Creates the environment class, which contains a vector of satellites all other parameters

class environment: 
    def __init__(self, sats, targs):

    # Define the satellites
        self.sats = sats

    # Define the targets
        self.targs = targs

    # Time parameter, initalize to 0
        self.time = 0

    # Plotting parameters
        self.fig = plt.figure(figsize=(10, 8))
        self.ax = self.fig.add_subplot(111, projection='3d')
        self.ax.set_xlim([-8000, 8000])
        self.ax.set_ylim([-8000, 8000])
        self.ax.set_zlim([-8000, 8000])
        self.ax.set_box_aspect([1,1,1])
        self.ax.set_xlabel('X (km)')
        self.ax.set_ylabel('Y (km)')
        self.ax.set_zlabel('Z (km)')
        self.ax.set_title('Satellite Orbit Visualization')
        
    # All earth parameters for plotting
        u = np.linspace(0, 2 * np.pi, 100)
        v = np.linspace(0, np.pi, 100)
        self.earth_r = 6378.0
        self.x_earth = self.earth_r * np.outer(np.cos(u), np.sin(v))
        self.y_earth = self.earth_r * np.outer(np.sin(u), np.sin(v))
        self.z_earth = self.earth_r * np.outer(np.ones(np.size(u)), np.cos(v))

    # Empty images list to later make a gif of the simulation
        self.imgs = []

# Plot the current state of the environment
    def plot(self):
        # Reset plot
        for line in self.ax.lines:
            line.remove()
        for collection in self.ax.collections:
            collection.remove()
        for text in self.ax.texts:
            text.remove()

        # Put text of current time in top left corner
        self.ax.text2D(0.05, 0.95, f"Time: {self.time:.2f}", transform=self.ax.transAxes)

    # Plot Earth
        self.ax.plot_surface(self.x_earth, self.y_earth, self.z_earth, color = 'k', alpha=0.1)

    # FOR EACH SATELLITE, PLOTS
        for sat in self.sats:
        # Plot the current xyz location of the satellite
            x, y, z = sat.orbit.r.value
            self.ax.scatter(x, y, z, s=40, color = sat.color, label=sat.name)

        # Plot the visible projection of the satellite sensor
            points = sat.sensor.projBox
            self.ax.scatter(points[:, 0], points[:, 1], points[:, 2], color = sat.color, marker = 'x')
            box = np.array([points[0], points[3], points[1], points[2], points[0]])
            self.ax.add_collection3d(Poly3DCollection([box], facecolors=sat.color, linewidths=1, edgecolors=sat.color, alpha=.1))
        
<<<<<<< HEAD
        # Plot the trail of the satellite, but only up to last 10 points
        # TODO: Remove orbitHistPlot, just use orbitHist
            if len(sat.orbitHist) > 5:
                x, y, z = np.array(sat.orbitHistPlot[-5:]).T
            else:
                x, y, z = np.array(sat.orbitHistPlot).T
=======
        # Plot the trail of the satellite, but only up to last n points
            n = 5
            if len(sat.orbitHist) > n:
                t, r = zip(*sat.orbitHist[-n:])
                x, y, z = np.array(r).T
            else:
                t, r = zip(*sat.orbitHist)
                x, y, z = np.array(r).T
>>>>>>> a17b8bd5
            self.ax.plot(x, y, z, color = sat.color, linestyle='--', linewidth = 1)

    # FOR EACH TARGET, PLOTS
        for targ in self.targs:
        # Plot the current xyz location of the target
            x, y, z = targ.pos
            self.ax.scatter(x, y, z, s=20, color = targ.color, label=targ.name)
            
        self.ax.legend()

# Propagate the satellites over the time step  
    def propagate(self, time_step):
        
    # Update the current time
        self.time += time_step

        time_val = self.time.to_value(self.time.unit)
        # Update the time in targs, sats, and estimator
        for targ in self.targs:
            targ.time = time_val
        for sat in self.sats:
            sat.time = time_val

    # Propagate the targets position
        for targ in self.targs:

            # Propagate the target
            targ.x = targ.propagate(time_step, self.time)

            # Update the history of the target
<<<<<<< HEAD
            targ.hist.append([targ.x]) # history of target xyz position
            targ.fullHist.append([targ.x, targ.time]) # history of target xyz position
=======
            targ.hist.append([targ.time, targ.x]) # history of target time and xyz position
>>>>>>> a17b8bd5
        
    # Propagate the satellites
        for sat in self.sats:
            
            # Propagate the orbit
            sat.orbit = sat.orbit.propagate(time_step)

            # Collect measurements on any avaliable targets
            sat.collect_measurements(self.targs)

            # Update the history of the orbit
<<<<<<< HEAD
            sat.orbitHist.append([sat.orbit.r.value, sat.time])
            sat.orbitHistPlot.append(sat.orbit.r.value)
=======
            sat.orbitHist.append([sat.time, sat.orbit.r.value]) # history of sat time and xyz position
>>>>>>> a17b8bd5

# Simulate the environment over a time range
    # Time range is a numpy array of time steps, must have poliastro units associated!
    # Pause step is the time to pause between each step, if displaying as animation
    # Display is a boolean, if true will display the plot as an animation
    def simulate(self, time_vec, pause_step = 0.1, display = False):
        
        # Initalize based on the current time
        time_vec = time_vec + self.time
        for t_net in time_vec:
            t_d = t_net - self.time # Get delta time to propagate, works because propagate func increases time
        
        # Propagate the satellites and environments position
            self.propagate(t_d)

        # Update the plot environment
            self.plot()

        # Save the current plot to the images list, for gif later
            self.convert_imgs()

            if display:
            # Display the plot in a animation
                plt.pause(pause_step) 
                plt.draw()

        # Save the data for each satellite to a csv file
        self.log_data()


# For each satellite, saves the measurement history of each target to a csv file:
    def log_data(self):
        # Make the file, current directory /data/satellite_name.csv
        filePath = os.path.dirname(os.path.realpath(__file__))
        # Delete all files already within the data folder
        for file in os.listdir(filePath + '/data/'):
            os.remove(filePath + '/data/' + file)
            
    # Loop through all satellites
        for sat in self.sats:
        # Loop through all targets for each satellite
            for targ in self.targs:
                if targ.targetID in sat.targetIDs:
                    with open(filePath + '/data/' + sat.name + '_' + targ.name + '.csv', mode='w') as file:
                        writer = csv.writer(file)
                        writer.writerow(sat.sensor.stringHeader)
                        for i in sat.measurementHist[targ.targetID]:
                            writer.writerow(i)


# # Plot the results of the simulation, loop through all satellites and plot on a xy the estimates for each target over time
# # This function is horrible, but just a quick way to demo results. 
# # NEED to clean up, and have better way/structure to store estimates
#     def plotResults(self, pause_step = 0.1):
#         # Grab the time values, just use one of the sats
#         time = np.array(self.sats[0].estimateHist)[:, 0][:, 3] # Assumes at least 1 sat 1 targ

#         # Create empty array for each target to store estimates:
#         targ_est = []

#         # Now, loop through time, and for each time, plot the estimates of each satellite
#         for t in time:
#             # Clear the plot
#             plt.clf()
#             plt.xlim([-300, 300])
#             plt.ylim([-300, 300])
#             plt.xlabel('X (km)')
#             plt.ylabel('Y (km)')
#             plt.title(f"Satellite Data Collection at Time: {t:.2f}")

#             # Make a scatter plot for each satellite, and label the color with legend, just so we can see the estimates
#             for sat in self.sats:
#                 plt.scatter(-9999999, -9999999, s = 20, color = sat.color, label=sat.name)
#             for targ in self.targs:
#                 plt.scatter(-9999999, -9999999, s = 20, color = targ.color, label=targ.name)
#             plt.legend()

#              # Initialize an empty array to store estimates for each target at this time step
#             current_estimates = np.ones((len(self.targs), 2))*9999999

#             for sat in self.sats:
#                 # Get the estimates of the satellite at the time
#                 estimates = sat.estimateHist
#                 for est in estimates:
#                     if est[0, 3] == t:
#                     # Now loop through the targets
#                         for i, targ in enumerate(self.targs):
#                             x, y, z = est[i, 0:3]
#                             if x != 0 or y != 0 or z != 0:

#                             # Store the estimates in array for each target
#                                 current_estimates[i] = [x, y]
#                             # Append the current estimates to targ_est
#                                 targ_est.append(current_estimates.copy())

#                             # Plot the estimate
#                                 plt.scatter(x, y, s = 40, color = sat.color)

#                         # For the given target, plot the estimate in dashed plot
#                             targ_data = [arr[i, :] for arr in targ_est]
#                             x_tot = [point[0] for point in targ_data]
#                             y_tot = [point[1] for point in targ_data]   
#                             plt.scatter(x_tot, y_tot, s = 10, color = targ.color)
                        
#             plt.pause(pause_step) 
#             plt.draw()
#         plt.show()
            
# Convert images to a gif
    # Save in the img struct
    def convert_imgs(self):
        ios = io.BytesIO()
        self.fig.savefig(ios, format='raw')
        ios.seek(0)
        w, h = self.fig.canvas.get_width_height()
        img = np.reshape(np.frombuffer(ios.getvalue(), dtype=np.uint8), (int(h), int(w), 4))[:, :, 0:4]
        self.imgs.append(img)
        
# Render the gif, saving it to a file
    # File is the name of the file to save the gif to
    # Frame duration is the time between each frame in the gif (in ms???)
    def render_gif(self, fileName = '/satellite_orbit.gif', filePath = os.path.dirname(os.path.realpath(__file__)), fps = 10):
        frame_duration = 1000/fps  # in ms
        file = os.path.join(filePath, fileName)
        with imageio.get_writer(file, mode='I', duration=frame_duration) as writer:
            for img in self.imgs:
                writer.append_data(img)<|MERGE_RESOLUTION|>--- conflicted
+++ resolved
@@ -64,14 +64,6 @@
             box = np.array([points[0], points[3], points[1], points[2], points[0]])
             self.ax.add_collection3d(Poly3DCollection([box], facecolors=sat.color, linewidths=1, edgecolors=sat.color, alpha=.1))
         
-<<<<<<< HEAD
-        # Plot the trail of the satellite, but only up to last 10 points
-        # TODO: Remove orbitHistPlot, just use orbitHist
-            if len(sat.orbitHist) > 5:
-                x, y, z = np.array(sat.orbitHistPlot[-5:]).T
-            else:
-                x, y, z = np.array(sat.orbitHistPlot).T
-=======
         # Plot the trail of the satellite, but only up to last n points
             n = 5
             if len(sat.orbitHist) > n:
@@ -80,7 +72,6 @@
             else:
                 t, r = zip(*sat.orbitHist)
                 x, y, z = np.array(r).T
->>>>>>> a17b8bd5
             self.ax.plot(x, y, z, color = sat.color, linestyle='--', linewidth = 1)
 
     # FOR EACH TARGET, PLOTS
@@ -111,12 +102,7 @@
             targ.x = targ.propagate(time_step, self.time)
 
             # Update the history of the target
-<<<<<<< HEAD
-            targ.hist.append([targ.x]) # history of target xyz position
-            targ.fullHist.append([targ.x, targ.time]) # history of target xyz position
-=======
             targ.hist.append([targ.time, targ.x]) # history of target time and xyz position
->>>>>>> a17b8bd5
         
     # Propagate the satellites
         for sat in self.sats:
@@ -128,12 +114,7 @@
             sat.collect_measurements(self.targs)
 
             # Update the history of the orbit
-<<<<<<< HEAD
-            sat.orbitHist.append([sat.orbit.r.value, sat.time])
-            sat.orbitHistPlot.append(sat.orbit.r.value)
-=======
             sat.orbitHist.append([sat.time, sat.orbit.r.value]) # history of sat time and xyz position
->>>>>>> a17b8bd5
 
 # Simulate the environment over a time range
     # Time range is a numpy array of time steps, must have poliastro units associated!
