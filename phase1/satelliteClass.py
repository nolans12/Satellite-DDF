from import_libraries import *
## Creates the satellite class, will contain the poliastro orbit and all other parameters needed to define the orbit

class satellite:
    def __init__(self, a, ecc, inc, raan, argp, nu, fov, sensorError, name, color, sensorDetectError = 0.1):
    
    # Create the orbit
        # Check if already in units, if not convert
        if type(a) == int:
            a = a * u.km
        self.a = a
        
        if type(ecc) == int:
            ecc = ecc * u.dimensionless_unscaled
        self.ecc = ecc 
       
        if type(inc) == int:
            inc = inc * u.deg
        self.inc = inc 
        
        if type(raan) == int:
            raan = raan * u.deg
        self.raan = raan 
        
        if type(argp) == int:
            argp = argp * u.deg
        self.argp = argp 
        
        if type(nu) == int:
            nu = nu * u.deg
        self.nu = nu 
        
        # Create the poliastro orbit
        self.orbit = Orbit.from_classical(Earth, self.a, self.ecc, self.inc, self.raan, self.argp, self.nu)
        self.orbitHist = []; # contains xyz of orbit history
        self.fullHist = []; # contains xyz and time of full history
        self.time = 0

        self.estimateHist = [] # contains xyz and t of estimated history

    # Initalize the projection xyz
        self.projBox = np.array([0, 0, 0])
        
    # Define sensor settings
        self.fov = fov
        # self.fovNarrow = fovNarrow
        # self.fovWide = fovWide
        self.sensorDetectError = sensorDetectError
        self.sensorError = sensorError

    # Other parameters
        self.name = name
        self.color = color

    # Returns the 4 direction vectors of the projection box
    def projection_vectors(self):        
        # Get original xyz position of the satellite
        x_sat, y_sat, z_sat = self.orbit.r.value
        
        # In track, cross cross, along track values
        rVec = self.orbit.r.value/np.linalg.norm(self.orbit.r.value)
        vVec = self.orbit.v.value/np.linalg.norm(self.orbit.v.value)
        
        # Radial vector
        u = rVec
        
        # Cross Track vector
        w = np.cross(rVec, vVec)
        
        # along track vector
        v = np.cross(w,u)
        
        # t = [cross, along, radial]
        T = np.array([v, w, u])
        Tinv = np.linalg.inv(T)
        
        # Get magnitude, r
        r = np.linalg.norm([x_sat, y_sat, z_sat])

<<<<<<< HEAD
        # Rotate the vector such that y axis is alligned with direction vector
        elevation = np.arcsin(z_sat)
        azimuth = np.arctan2(y_sat, x_sat) # change to x_sat, y_sat
        
        theta = 3*np.pi/2 - elevation
        # Rotate about second axis so that z axis alligned with direction vector
        R2 = np.array([[np.cos(theta), 0, np.sin(theta)], [0, 1, 0], [-np.sin(theta), 0, np.cos(theta)]])
        dir_orig = r*np.dot(R2, dir_orig)
        x_sat, y_sat, z_sat = dir_orig[0:3]
        
        
# THIS NEEDS TO BE REDONE SO THAT THE ROTATION AXES ARE GOOD
=======
        # Get original direction vector
        dir_orig = np.array([x_sat, y_sat, z_sat])/r
>>>>>>> 8e700415

        
        # Rotate into CAR Frame
        dir_orig = r*np.dot(T, dir_orig)
        x_sat, y_sat, z_sat = dir_orig[0:3]
 
        # Define the rotation axes for the four directions
        rotation_axes = [[0, 1, 0], [0, -1, 0], [1, 0, 0], [-1, 0, 0]]
        rotation_axes = [[np.sqrt(2), np.sqrt(2), 0], [-np.sqrt(2), -np.sqrt(2), 0], [np.sqrt(2), -np.sqrt(2), 0], [-np.sqrt(2), np.sqrt(2), 0]]

        # Initialize list to store the new direction vectors
        dir_new_list = []

        # Loop over the four directions
        for axis in rotation_axes:
            # Calculate the change in position for this direction
            change = r*np.tan(np.radians(self.fov/2))
            # Calculate the perpendicular vector for this direction
            perp_vec = np.cross(np.array([x_sat, y_sat, z_sat]), axis) # what happens here
            # Normalize the perpendicular vector
            perp_vec = perp_vec/np.linalg.norm(perp_vec)
            # Apply the change to the original position to get the new position
            x_new = x_sat + change*perp_vec[0]
            y_new = y_sat + change*perp_vec[1]
            z_new = z_sat + change*perp_vec[2]
            # Normalize the new position to get the new direction vector
            dir_new = -np.array([x_new, y_new, z_new])/np.linalg.norm([x_new, y_new, z_new])
<<<<<<< HEAD
            
            dir_new = np.linalg.inv(R2)*dir_new
            
            # Add the new direction vector to the list
            dir_new_list.append(dir_new)
            # Print the angle between the original and new direction vectors
            print("angle between dir_new and dir_orig", np.degrees(np.arccos(np.dot(dir_new, dir_orig))))
            
=======
        
            # take the inverse of T and rotate back to ECI
            dir_new = r*np.dot(Tinv, dir_new)
            
            # Add the new direction vector to the list
            dir_new_list.append(dir_new)

>>>>>>> 8e700415
        return np.array(dir_new_list)
    
    # Return the 4 xyz projection points of where on earth the satellite can see
    # CURRENTLY RETURNS NONE IF NO INTERSECTION, AKA CAN SEE EVERYTHING
    def visible_projection(self):

        # Get the current xyz position of the satellite
        x, y, z = self.orbit.r.value

        # Now get the projection_vectors 
        proj_vecs = self.projection_vectors()

        # Now find where the projection vectors intersect with the earth, given that they start at the satellite
        points = []
        for vec in proj_vecs:
            # Find the intersection of the line from the satellite to the earth
            # with the earth
            intersection = self.sphere_line_intersection([0, 0, 0], 6378, [x, y, z], vec)
            points.append(intersection)

        return np.array(points)
    
    # Returns the closest intersection point of a line with a sphere
    def sphere_line_intersection(self, sphere_center, sphere_radius, line_point, line_direction):
        # Unpack sphere parameters
        x0, y0, z0 = sphere_center
        r = sphere_radius
        
        # Unpack line parameters
        x1, y1, z1 = line_point
        dx, dy, dz = line_direction
        
        # Compute coefficients for the quadratic equation
        a = dx**2 + dy**2 + dz**2
        b = 2 * (dx * (x1 - x0) + dy * (y1 - y0) + dz * (z1 - z0))
        c = (x1 - x0)**2 + (y1 - y0)**2 + (z1 - z0)**2 - r**2
        
        # Compute discriminant
        discriminant = b**2 - 4 * a * c
        
        if discriminant < 0:
            # No intersection
            return None
        elif discriminant == 0:
            # One intersection
            t = -b / (2 * a)
            intersection_point = np.array([x1 + t * dx, y1 + t * dy, z1 + t * dz])
            return intersection_point
        else:
            # Two intersections
            t1 = (-b + np.sqrt(discriminant)) / (2 * a)
            t2 = (-b - np.sqrt(discriminant)) / (2 * a)
            intersection_point1 = np.array([x1 + t1 * dx, y1 + t1 * dy, z1 + t1 * dz])
            intersection_point2 = np.array([x1 + t2 * dx, y1 + t2 * dy, z1 + t2 * dz])
            
            # Calculate distances
            dist1 = np.linalg.norm(intersection_point1 - line_point)
            dist2 = np.linalg.norm(intersection_point2 - line_point)
            
            if dist1 < dist2:
                return intersection_point1
            else:
                return intersection_point2
            

# Calculate the visible projection of the satellite
    # Returns the 4 points of xyz intersection with the earth that approximately define the visible projection
    def visible_projection_orig(self):

    # Need the 4 points of intersection with the earth
        # Get the current xyz position of the satellite
        x, y, z = self.orbit.r.value

        # Get the altitude above earth of the satellite
        alt = np.linalg.norm([x, y, z]) - 6378.0

        # Now calculate the magnitude of fov onto earth
        wideMag = np.tan(np.radians(self.fov)/2) * alt
        narrowMag = np.tan(np.radians(self.fov)/2) * alt

        # Then vertices of the fov box onto the earth is xyz projection +- magnitudes
        # Get the pointing vector of the satellite
        point_vec = np.array([x, y, z])/np.linalg.norm([x, y, z])
        
        # Now get the projection onto earth of center of fov box
        center_proj = np.array([x - point_vec[0] * alt, y - point_vec[1] * alt, z - point_vec[2] * alt])

        # Now get the 4 xyz points that define the fov box
        # Define vectors representing the edges of the FOV box
        wide_vec = np.cross(point_vec, [0, 0, 1])/np.linalg.norm(np.cross(point_vec, [0, 0, 1]))
        narrow_vec = np.cross(point_vec, wide_vec)/np.linalg.norm(np.cross(point_vec, wide_vec))

        # Calculate the four corners of the FOV box
        corner1 = center_proj + wide_vec * wideMag + narrow_vec * narrowMag
        corner2 = center_proj + wide_vec * wideMag - narrow_vec * narrowMag
        corner3 = center_proj - wide_vec * wideMag - narrow_vec * narrowMag
        corner4 = center_proj - wide_vec * wideMag + narrow_vec * narrowMag

        box = np.array([corner1, corner2, corner3, corner4])

        return box<|MERGE_RESOLUTION|>--- conflicted
+++ resolved
@@ -53,7 +53,7 @@
         self.color = color
 
     # Returns the 4 direction vectors of the projection box
-    def projection_vectors(self):        
+    def projection_vectors(self):
         # Get original xyz position of the satellite
         x_sat, y_sat, z_sat = self.orbit.r.value
         
@@ -77,23 +77,8 @@
         # Get magnitude, r
         r = np.linalg.norm([x_sat, y_sat, z_sat])
 
-<<<<<<< HEAD
-        # Rotate the vector such that y axis is alligned with direction vector
-        elevation = np.arcsin(z_sat)
-        azimuth = np.arctan2(y_sat, x_sat) # change to x_sat, y_sat
-        
-        theta = 3*np.pi/2 - elevation
-        # Rotate about second axis so that z axis alligned with direction vector
-        R2 = np.array([[np.cos(theta), 0, np.sin(theta)], [0, 1, 0], [-np.sin(theta), 0, np.cos(theta)]])
-        dir_orig = r*np.dot(R2, dir_orig)
-        x_sat, y_sat, z_sat = dir_orig[0:3]
-        
-        
-# THIS NEEDS TO BE REDONE SO THAT THE ROTATION AXES ARE GOOD
-=======
         # Get original direction vector
         dir_orig = np.array([x_sat, y_sat, z_sat])/r
->>>>>>> 8e700415
 
         
         # Rotate into CAR Frame
@@ -112,7 +97,7 @@
             # Calculate the change in position for this direction
             change = r*np.tan(np.radians(self.fov/2))
             # Calculate the perpendicular vector for this direction
-            perp_vec = np.cross(np.array([x_sat, y_sat, z_sat]), axis) # what happens here
+            perp_vec = np.cross([x_sat, y_sat, z_sat], axis)
             # Normalize the perpendicular vector
             perp_vec = perp_vec/np.linalg.norm(perp_vec)
             # Apply the change to the original position to get the new position
@@ -121,24 +106,13 @@
             z_new = z_sat + change*perp_vec[2]
             # Normalize the new position to get the new direction vector
             dir_new = -np.array([x_new, y_new, z_new])/np.linalg.norm([x_new, y_new, z_new])
-<<<<<<< HEAD
-            
-            dir_new = np.linalg.inv(R2)*dir_new
+        
+            # take the inverse of T and rotate back to ECI
+            dir_new = r*np.dot(Tinv, dir_new)
             
             # Add the new direction vector to the list
             dir_new_list.append(dir_new)
-            # Print the angle between the original and new direction vectors
-            print("angle between dir_new and dir_orig", np.degrees(np.arccos(np.dot(dir_new, dir_orig))))
-            
-=======
-        
-            # take the inverse of T and rotate back to ECI
-            dir_new = r*np.dot(Tinv, dir_new)
-            
-            # Add the new direction vector to the list
-            dir_new_list.append(dir_new)
-
->>>>>>> 8e700415
+
         return np.array(dir_new_list)
     
     # Return the 4 xyz projection points of where on earth the satellite can see
