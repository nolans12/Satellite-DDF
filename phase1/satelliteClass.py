from import_libraries import *
## Creates the satellite class, will contain the poliastro orbit and all other parameters needed to define the orbit

class satellite:
<<<<<<< HEAD
    def __init__(self, a, ecc, inc, raan, argp, nu, sensor, targetIDs, estimator, dataFusion, name, color):
=======
    def __init__(self, a, ecc, inc, raan, argp, nu, sensor, targetIDs, indeptEstimator, ddfEstimator, name, color):
>>>>>>> 1d41b7f4
    
    # Sensor to use
        self.sensor = sensor
        self.measurementHist = {targetID: defaultdict(dict) for targetID in targetIDs} # Initialize as a dictionary of dictornies for raw measurements. Index with targetID and time: t, sat ECI pos, sensor measurements
    
    # Targets to track:
        self.targetIDs = targetIDs

<<<<<<< HEAD
    # Estimator to use
        self.estimator = estimator
    
    # Data Fusion to use
        self.dataFusion = dataFusion
=======
    # Estimator to use to benchmark against, worst case
        self.indeptEstimator = indeptEstimator
    
    # DDF estimator to test
        self.ddfEstimator = ddfEstimator
>>>>>>> 1d41b7f4

    # Other parameters
        self.name = name
        self.color = color

    # Create the orbit
        # Check if already in units, if not convert
        if type(a) == int:
            a = a * u.km
        self.a = a
        if type(ecc) == int:
            ecc = ecc * u.dimensionless_unscaled
        self.ecc = ecc 
        if type(inc) == int:
            inc = inc * u.deg
        self.inc = inc 
        if type(raan) == int:
            raan = raan * u.deg
        self.raan = raan 
        if type(argp) == int:
            argp = argp * u.deg
        self.argp = argp 
        if type(nu) == int:
            nu = nu * u.deg
        self.nu = nu 
        
        # Create the poliastro orbit
        self.orbit = Orbit.from_classical(Earth, self.a, self.ecc, self.inc, self.raan, self.argp, self.nu)
        self.orbitHist = defaultdict(dict) # contains time and xyz of orbit history
        self.time = 0

    def collect_measurements_and_filter(self, target):
        collectedFlag = 0
        if target.targetID in self.targetIDs:
        # Is the current target one of the ones to track?
            # If so, get the measurement
            measurement = self.sensor.get_measurement(self, target)
            # Make sure its not just a default 0, means target isnt visible
            if not isinstance(measurement, int):
            # If target is visible, save relavent data
                collectedFlag = 1

                # Save the measurement
                self.measurementHist[target.targetID][self.time] = measurement

                # Update the local filters
                self.update_local_filters(measurement, target, self.time)
                                                            
        return collectedFlag

    def update_local_filters(self, measurement, target, time):
        # Update the local filters
        self.indeptEstimator.EKF(self, measurement, target, time)
        self.ddfEstimator.local_EKF(self, measurement, target, time)<|MERGE_RESOLUTION|>--- conflicted
+++ resolved
@@ -2,11 +2,7 @@
 ## Creates the satellite class, will contain the poliastro orbit and all other parameters needed to define the orbit
 
 class satellite:
-<<<<<<< HEAD
-    def __init__(self, a, ecc, inc, raan, argp, nu, sensor, targetIDs, estimator, dataFusion, name, color):
-=======
     def __init__(self, a, ecc, inc, raan, argp, nu, sensor, targetIDs, indeptEstimator, ddfEstimator, name, color):
->>>>>>> 1d41b7f4
     
     # Sensor to use
         self.sensor = sensor
@@ -15,19 +11,11 @@
     # Targets to track:
         self.targetIDs = targetIDs
 
-<<<<<<< HEAD
-    # Estimator to use
-        self.estimator = estimator
-    
-    # Data Fusion to use
-        self.dataFusion = dataFusion
-=======
     # Estimator to use to benchmark against, worst case
         self.indeptEstimator = indeptEstimator
     
     # DDF estimator to test
         self.ddfEstimator = ddfEstimator
->>>>>>> 1d41b7f4
 
     # Other parameters
         self.name = name
