--- conflicted
+++ resolved
@@ -7,11 +7,7 @@
     # Sensor to use
         self.sensor = sensor
         self.measurementHist = {targetID: defaultdict(dict) for targetID in targetIDs} # Initialize as a dictionary of dictornies for raw measurements. Index with targetID and time: t, sat ECI pos, sensor measurements
-<<<<<<< HEAD
-        self.raw_ECI_MeasimateHist = {targetID: defaultdict(dict) for targetID in targetIDs} # Initialize as a dictionary of dictonaries for raw estimates. Index with targetID and time:: t, targ ECI pos
-=======
         self.raw_ECI_measHist = {targetID: defaultdict(dict) for targetID in targetIDs} # Initialize as a dictionary of dictonaries for raw estimates. Index with targetID and time:: t, targ ECI pos
->>>>>>> 5efea583
 
     # Targets to track:
         self.targetIDs = targetIDs
@@ -68,39 +64,11 @@
                     self.measurementHist[targ.targetID][self.time] = saveMeas # Index with targetID and time, Format is [x, y, z, alpha, beta] in ECI coordinates of satellite
 
                     # Also save raw Estimate of target in ECI
-<<<<<<< HEAD
-                    raw_ECI_Meas = self.sensor.convert_to_ECI(self, measurement)
-                    self.raw_ECI_MeasimateHist[targ.targetID][self.time] = raw_ECI_Meas # Index with targetID and time, Format is [x, y, z] in ECI coordinates of target
-
-                    # Local Kalman Filter on raw Estimate
-                    dt = 1
-                    estimate = self.estimator.EKF(raw_ECI_Meas, targ.targetID, dt, self.time)  
-                    
-                    # # Print out the self estimator results
-                    # print("=" * 50)
-                    # print(f"{'SATELLITE AND TARGET INFORMATION':^50}")
-                    # print("=" * 50)
-                    # print("Satellite:", self.name, "Target:", targ.name)
-                    # print(f"{'True Position:':<15} {tuple(round(coord, 2) for coord in targ.pos)}")
-                    # print(f"{'True Velocity:':<15} {tuple(round(vel, 2) for vel in targ.vel)}")
-                    # print("=" * 50)
-                    # print(f"{'Raw Measurement and Kalman Filter Estimate':^100}")
-                    # print("=" * 100)
-                    # print(f"{'Raw Measurement (ECI):':<40} {tuple(round(coord, 2) for coord in raw_ECI_Meas)}")
-                    # print(f"{'Kalman Filter Position Estimate:':<40} {tuple(round(coord, 2) for coord in estimate[::2])}")
-                    # print(f"{'Kalman Filter Velocity Estimate:':<40} {tuple(round(vel, 2) for vel in estimate[1::2])}")
-                    # print("=" * 100)
-                    # print(f"{'Distance (Norm) between Measurement and Truth:':<40} {round(np.linalg.norm(raw_ECI_Meas - targ.pos), 2)}")
-                    # print(f"{'Distance (Norm) between Estimate and Truth:':<40} {round(np.linalg.norm([estimate[i] - targ.pos[i//2] for i in range(0, 6, 2)]), 2)}")
-                    # print(f"{'Velocity (Norm) between Estimate and Truth:':<30} {round(np.linalg.norm([estimate[i] - targ.vel[i//2] for i in range(1, 7, 2)]), 2)}")
-                    # print("\n")
-=======
                     raw_ECI_meas = self.sensor.convert_from_range_bearings_to_ECI(self, measurement)
                     self.raw_ECI_measHist[targ.targetID][self.time] = raw_ECI_meas # Index with targetID and time, Format is [x, y, z] in ECI coordinates of target
 
                     # Local Kalman Filter on raw Estimate
                     estimate = self.estimator.EKF(self, raw_ECI_meas, targ, self.time)  
->>>>>>> 5efea583
                                                              
         return collectedFlag
 
