--- conflicted
+++ resolved
@@ -38,12 +38,7 @@
         
         # Create the poliastro orbit
         self.orbit = Orbit.from_classical(Earth, self.a, self.ecc, self.inc, self.raan, self.argp, self.nu)
-<<<<<<< HEAD
-        self.orbitHist = []; # contains xyz and time of orbit history
-        self.orbitHistPlot = []; # contains xyz of history, fo
-=======
         self.orbitHist = []; # contains time and xyz of orbit history
->>>>>>> a17b8bd5
         self.time = 0
 
     def collect_measurements(self, targs):
