--- conflicted
+++ resolved
@@ -61,23 +61,6 @@
         azimuth = self.X[4]
         azimuthRate = self.X[5]
         
-<<<<<<< HEAD
-        # Convert back to x,y,z ECI
-        x = range*np.sin(azimuth)*np.cos(elevation)
-        y = range*np.sin(azimuth)*np.sin(elevation)
-        z = range*np.cos(elevation)
-        
-        self.pos = np.array([x, y, z])
-        
-        # Convert back to xdot, ydot, zdot ECI
-        vx = (rangeRate * np.sin(azimuth) * np.cos(elevation) 
-               + range * np.cos(azimuth) * np.cos(elevation) * azimuthRate 
-               - range * np.sin(azimuth) * np.sin(elevation) * elevationRate)
-        
-        vy = (rangeRate * np.sin(azimuth) * np.sin(elevation) 
-               + range * np.cos(azimuth) * np.sin(elevation) * azimuthRate 
-               + range * np.sin(azimuth) * np.cos(elevation) * elevationRate)
-=======
         # Convert Spherical to Cartesian
         x = range * np.cos(elevation) * np.cos(azimuth)
         y = range * np.cos(elevation) * np.sin(azimuth)
@@ -94,7 +77,6 @@
 
         vz = rangeRate * np.sin(elevation) + \
             range * elevationRate * np.cos(elevation)
->>>>>>> dc4b83ce
         
         self.pos = np.array([x, y, z])  
         self.vel = np.array([vx, vy, vz])
