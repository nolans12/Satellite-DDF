--- conflicted
+++ resolved
@@ -13,10 +13,6 @@
         # ECI Position
         self.pos = np.array([0, 0, 0])
         self.hist = []
-<<<<<<< HEAD
-        self.fullHist = []
-=======
->>>>>>> a17b8bd5
         
         #  Target State r = [range, rangeRate, elevation, elevationRate, azimuth, azimuthRate]'
         self.r = np.array(r)
