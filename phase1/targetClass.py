from import_libraries import *
## Creates the target class
class target:
    def __init__(self, name, targetID, pos, vel, r, color):
        # Intial target ID
        self.targetID = targetID
        self.name = name
        self.color = color
        
        # Set time to 0
        self.time = 0
        
        # Change to intial speed and heading
        # Initial State X = [x y z vx vy vz]' relative to 0,0,0
        self.pos = np.array(pos)
        self.hist = []
        self.vel = np.array(vel)
        self.speed = np.linalg.norm(self.vel)
<<<<<<< HEAD
                
        # Alternative State r = [range, evlevation, azimuth, range rate, elevation rate, azimuth rate]'
        self.r = np.array(r)
        
=======
>>>>>>> 8e700415
        
        # Alternative State r = [range, evlevation, azimuth, range rate, elevation rate, azimuth rate]'
        self.r = np.array(r)
        
    def propagate(self, time_step, time):
        # TimeStep
        dt = time_step.value
        t = time.value
        
<<<<<<< HEAD
        # Add randomnes to the target position        
=======
        # Add randomnes to the target position
>>>>>>> 8e700415
        rNum = np.random.uniform(0,1)
        thresh = 0.2
        xNoise = 0
        yNoise = 0
        zNoise = 0
        if (rNum < thresh):
            xNoise = np.random.uniform(-0.2,0.2)
            yNoise = np.random.uniform(-0.002,0.002)
            zNoise = np.random.uniform(-0.2,0.2)
<<<<<<< HEAD
                
        # self.r intial range, elevation, azimuth 

        currRange = self.r[0] 
        currElevation = self.r[1] 
        currAzimuth =  self.r[2]
        
        rangeRate = 0
        elevationRate = 0.05 + yNoise
=======
            
        # self.r intial range, elevation, azimuth
        currRange = self.r[0]
        currElevation = self.r[1]
        currAzimuth =  self.r[2]
        
        rangeRate = 0
        elevationRate = 0.005 + yNoise
>>>>>>> 8e700415
        azimuthRate = 0 # constant rate of .05deg/min = 1.6m/s = 3.72 mph
        
        newRange = currRange + rangeRate*dt
        newElevation = currElevation + elevationRate*dt
        newAzimuth = currAzimuth + azimuthRate*dt
        
        self.r = np.array([newRange, newElevation, newAzimuth, rangeRate, elevationRate, azimuthRate])
        self.pos = np.array([newRange*np.cos(newAzimuth)*np.sin(newElevation), newRange*np.sin(newAzimuth)*np.sin(newElevation), newRange*np.cos(newElevation)])
        # print("ID", self.targetID)
        # print("Position", self.pos)
        # print("theta", self.theta)
        # print("phi", self.phi)
        return self.pos<|MERGE_RESOLUTION|>--- conflicted
+++ resolved
@@ -16,13 +16,6 @@
         self.hist = []
         self.vel = np.array(vel)
         self.speed = np.linalg.norm(self.vel)
-<<<<<<< HEAD
-                
-        # Alternative State r = [range, evlevation, azimuth, range rate, elevation rate, azimuth rate]'
-        self.r = np.array(r)
-        
-=======
->>>>>>> 8e700415
         
         # Alternative State r = [range, evlevation, azimuth, range rate, elevation rate, azimuth rate]'
         self.r = np.array(r)
@@ -32,11 +25,7 @@
         dt = time_step.value
         t = time.value
         
-<<<<<<< HEAD
-        # Add randomnes to the target position        
-=======
         # Add randomnes to the target position
->>>>>>> 8e700415
         rNum = np.random.uniform(0,1)
         thresh = 0.2
         xNoise = 0
@@ -46,17 +35,6 @@
             xNoise = np.random.uniform(-0.2,0.2)
             yNoise = np.random.uniform(-0.002,0.002)
             zNoise = np.random.uniform(-0.2,0.2)
-<<<<<<< HEAD
-                
-        # self.r intial range, elevation, azimuth 
-
-        currRange = self.r[0] 
-        currElevation = self.r[1] 
-        currAzimuth =  self.r[2]
-        
-        rangeRate = 0
-        elevationRate = 0.05 + yNoise
-=======
             
         # self.r intial range, elevation, azimuth
         currRange = self.r[0]
@@ -65,7 +43,6 @@
         
         rangeRate = 0
         elevationRate = 0.005 + yNoise
->>>>>>> 8e700415
         azimuthRate = 0 # constant rate of .05deg/min = 1.6m/s = 3.72 mph
         
         newRange = currRange + rangeRate*dt
