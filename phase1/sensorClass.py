from import_libraries import *
# Sensor Class
from satelliteClass import satellite
from targetClass import target

class sensor:
    def __init__(self, fov, bearingsError, name, detectChance = 0, resolution = 720):
        self.fov = fov
        self.bearingsError = bearingsError
        self.detectChance = detectChance
        self.name = name
        self.resolution = resolution
        self.projBox = np.array([0, 0, 0])

        # Used for saving data
        self.stringHeader = ["Time", "x_sat", "y_sat", "z_sat", "InTrackAngle", "CrossTrackAngle", "Range"]


    # Input: A satellite and target object
    # Output: If visible, returns a sensor measurement of target, otherwise returns 0
    def get_measurement(self, sat, targ):
        
        # Get fov box:
        self.visible_projection(sat)

        # Check if target is in the fov box
        if self.inFOV(sat, targ):
            # Sample from detection error
            detect = np.random.uniform(0, 1)
            if detect < self.detectChance:
                # Didn't detect
                return 0
            else:
                # Get the measurement and return
                return self.sensor_model(sat, targ)
        else:
        # If target isnt visible, return just 0
            return 0
        
    # Input: A satellite and target object (one that is visible)
    # Output: A bearings and range measurement of the target with error
    def sensor_model(self, sat, targ):

        # Convert the satellite and target ECI positions into a range and bearings estimate
        in_track_truth, cross_track_truth = self.convert_to_bearings(sat, targ.pos)

        # Add sensor error, assuming gaussian
        in_track_meas = in_track_truth + np.random.normal(0, self.bearingsError[0])
        cross_track_meas = cross_track_truth + np.random.normal(0, self.bearingsError[1])
        # range_meas = range_truth + np.random.normal(0, self.rangeError)

        return np.array([in_track_meas, cross_track_meas])
    
<<<<<<< HEAD

    # Input: A satellite object and a ECI measurement of a target.
    # Output: A BEARINGS ONLY estimate from the satellite.
    # Order is [in-track, cross-track]
    def convert_to_bearings(self, sat, meas_ECI):
        # Just call convert_to_range_bearings and return the first two values
        return self.convert_to_range_bearings(sat, meas_ECI)[0:2]

    # Input: A satellite object and a ECI measurement of a target.
    # Output: A bearings and range estimate from the satellite.
    # Order is [in-track, cross-track, range]
    def convert_to_range_bearings(self, sat, meas_ECI):

        # Get the frame transformation:
        rVec = sat.orbit.r.value/np.linalg.norm(sat.orbit.r.value)
        vVec = sat.orbit.v.value/np.linalg.norm(sat.orbit.v.value)
        w = np.cross(rVec, vVec)
        T = np.array([vVec, w, rVec]) # From ECI to sensor

        # Rotate the satellite into Sensor frame:
        x_sat_sens, y_sat_sens, z_sat_sens = np.dot(T, sat.orbit.r.value)

        # Rotate the measurement into the Sensor frame:
        x_targ_sens, y_targ_sens, z_targ_sens = np.dot(T, np.array(meas_ECI))

        # To get the cross track and in track angles, use the dot product
        # theta = arccos((a dot b) / (||a|| ||b||))

        # Use vectors of sat - earth and sat - target and then manually do sign check based on geometry.

        # Create a line from satellite to the center of Earth:
        satVec = np.array([x_sat_sens, y_sat_sens, z_sat_sens]) # sat - earth

        # Now get the in-track comoonent:
        targVec_inTrack = np.array(satVec - [x_targ_sens, 0, z_targ_sens]) # sat - target
        # Now use dot product rule
        in_track_angle = np.arccos(np.dot(targVec_inTrack, satVec)/(np.linalg.norm(targVec_inTrack)*np.linalg.norm(satVec)))

        # If targVec_inTrack is negative, switch
        in_track_angle = sp.Piecewise((in_track_angle, x_targ_sens >= 0), (-in_track_angle, x_targ_sens < 0))

        # Now get the cross-track component:
        targVec_crossTrack = np.array(satVec - [0, y_targ_sens, z_targ_sens]) # sat - target
        # Now use dot product rule
        cross_track_angle = np.arccos(np.dot(targVec_crossTrack, satVec)/(np.linalg.norm(targVec_crossTrack)*np.linalg.norm(satVec)))

        # If targVec_crossTrack is negative, switch
        cross_track_angle = sp.Piecewise((cross_track_angle, y_targ_sens <= 0), (-cross_track_angle, y_targ_sens > 0))

        # Convert to degrees:
        in_track_angle = in_track_angle*180/np.pi
        cross_track_angle = cross_track_angle*180/np.pi

        # Finally calculate the range
        range_est = np.linalg.norm(sat.orbit.r.value - meas_ECI)

        return np.array([in_track_angle, cross_track_angle, range_est])


    # Input: A satellite object, a bearings measurement, and the last ECI estimate of the target
    # Output: A single raw ECI position, containing time and target position in ECI
    def convert_from_bearings_to_ECI(self, sat, meas_sensor):
        return

    # Input: A satellite object and a bearings and range measurement
    # Output: A single raw ECI position, containing time and target position in ECI
    def convert_from_range_bearings_to_ECI(self, sat, meas_sensor):

        # Get the data
        alpha, beta, range = meas_sensor[0], meas_sensor[1], meas_sensor[2]

        # convert to radians
        alpha, beta = np.radians(alpha), np.radians(beta)

        # Convert satellite position to be in in-track, cross-track, radial
        rVec = sat.orbit.r.value/np.linalg.norm(sat.orbit.r.value)
        vVec = sat.orbit.v.value/np.linalg.norm(sat.orbit.v.value)
        w = np.cross(rVec, vVec) # Cross track vector
        T = np.array([vVec, w, rVec])
        Tinv = np.linalg.inv(T)

        # Start at the satellite position with a vector (0, 0, -1)
        # This is the direction vector of where the satellite points
        # Then rotate this vector by the bearings to get a sensor frame vector pointing to the target
        # Then rotate this vector back to ECI
        # And apply the range manitude ot this vector in ECI
        # This will give the ECI position of the target

        initial = np.array([0, 0, -1])
        # R2 rotation about y axis, with angle alpha
        R2 = np.array([[np.cos(-alpha), 0, np.sin(-alpha)], [0, 1, 0], [-np.sin(-alpha), 0, np.cos(-alpha)]])
        # R1 rotation about x axis, with angle beta
        R1 = np.array([[1, 0, 0], [0, np.cos(-beta), -np.sin(-beta)], [0, np.sin(-beta), np.cos(-beta)]])
        # Rotate the initial vector
        targ_vec_sens = np.dot(R1, np.dot(R2, initial))

        # Rotate the vector back into ECI
        targ_vec_ECI = np.dot(Tinv, targ_vec_sens)

        x_targ_eci, y_targ_eci, z_targ_eci = range*targ_vec_ECI[0:3] + sat.orbit.r.value

        return np.array([x_targ_eci, y_targ_eci, z_targ_eci])
=======

    def normalize(self, vec):
        return vec / jnp.linalg.norm(vec)


    def transform_eci_to_bearings(self, sat, meas_ECI):
        rVec = self.normalize(jnp.array(sat.orbit.r.value))
        vVec = self.normalize(jnp.array(sat.orbit.v.value))
        wVec = self.normalize(jnp.cross(sat.orbit.r.value, sat.orbit.v.value))

        # Create the transformation matrix T
        T = jnp.stack([vVec.T, wVec.T, rVec.T])

        # Rotate the satellite into Sensor frame:
        sat_pos = jnp.array(sat.orbit.r.value)
        x_sat_sens, y_sat_sens, z_sat_sens = T @ sat_pos

        # Rotate the measurement into the Sensor frame:
        x, y, z = meas_ECI
        meas_ECI_sym = jnp.array([x, y, z])
        x_targ_sens, y_targ_sens, z_targ_sens = T @ meas_ECI_sym

        # Create a line from satellite to the center of Earth:
        satVec = jnp.array([x_sat_sens, y_sat_sens, z_sat_sens])  # sat - earth

        # Now get the in-track component:
        targVec_inTrack = satVec - jnp.array([x_targ_sens, 0, z_targ_sens])  # sat - target
        in_track_angle = jnp.arctan2(jnp.linalg.norm(jnp.cross(targVec_inTrack, satVec)), jnp.dot(targVec_inTrack, satVec))

        # If targVec_inTrack is negative, switch
        if x_targ_sens < 0:
            in_track_angle = -in_track_angle

        # Now get the cross-track component:
        targVec_crossTrack = satVec - jnp.array([0, y_targ_sens, z_targ_sens])  # sat - target
        cross_track_angle = jnp.arctan2(jnp.linalg.norm(jnp.cross(targVec_crossTrack, satVec)), jnp.dot(targVec_crossTrack, satVec))

        # If targVec_crossTrack is negative, switch
        if y_targ_sens > 0:
            cross_track_angle = -cross_track_angle

        # Convert to degrees:
        in_track_angle_deg = in_track_angle * 180 / jnp.pi
        cross_track_angle_deg = cross_track_angle * 180 / jnp.pi

        return jnp.array([in_track_angle_deg, cross_track_angle_deg])
      

    # Input: A satellite object and a targets ECI position, in the form of [x, y, z]
    # Output: The in-track and cross-track angles between the satellite and target
    def convert_to_bearings(self, sat, meas_ECI):
        sensor_measurement = self.transform_eci_to_bearings(sat, meas_ECI)

        return float(sensor_measurement[0]), float(sensor_measurement[1])

    # Input: A satellite object and a x, vx, y, vy, z, vz measurement
    # Output: The jacobian matrix H used in a kalman filter for the sensor
    def jacobian_ECI_to_bearings(self, sat, meas_ECI_full):
        # Calculate the Jacobian
        # jacobian = jax.jacfwd(lambda x: self.transform(sat, x))(jnp.array([meas_ECI_full[0], meas_ECI_full[2], meas_ECI_full[4]]))
        jacobian = jax.jacfwd(lambda x: self.transform_eci_to_bearings(sat, x))(jnp.array([meas_ECI_full[0], meas_ECI_full[2], meas_ECI_full[4]]))

        # Initialize a new Jacobian matrix with zeros
        new_jacobian = jnp.zeros((2, 6))

        # Populate the new Jacobian matrix
        for i in range(3):  # Original Jacobian has 3 columns
            new_jacobian = new_jacobian.at[:, 2 * i].set(jacobian[:, i])

        return new_jacobian

    # Input: A point P0 on the line, a direction vector d, and a point P
    # Output: The nearest point on the line to P
    def nearest_point_on_line(self, P0, d, P):

        P0 = np.array(P0)
        d = np.array(d)
        P = np.array(P)
        
        # Calculate the parameter t
        t = np.dot(P - P0, d) / np.dot(d, d)
        
        # Calculate the nearest point on the line
        nearest_point = P0 + t * d
        
        return nearest_point
>>>>>>> dc4b83ce

    # Input: A satellite object
    # Output: The 4 xyz points of the projection box, based on FOV and sat position
    def visible_projection(self, sat):

        # Get the current xyz position of the satellite
        x, y, z = sat.orbit.r.value

        # Now get the projection_vectors 
        proj_vecs = self.projection_vectors(sat)

        # Now find where the projection vectors intersect with the earth, given that they start at the satellite
        points = []
        for vec in proj_vecs:
            # Find the intersection of the line from the satellite to the earth
            # with the earth
            intersection = self.sphere_line_intersection([0, 0, 0], 6378, [x, y, z], vec)

            # # Edge case for if the sensor can see all of Earth, do the intersection of a 119.5 degree FOV
            # if intersection is None:
            #     intersection = 6378*vec/np.linalg.norm(vec)

            points.append(intersection)

        self.projBox = np.array(points)
        return 
    
    # Input: A satellite object
    # Output: The 4 direction vectors of the projection box, based on FOV and sat position
    def projection_vectors(self, sat):

        # Get original xyz position of the satellite
        x_sat, y_sat, z_sat = sat.orbit.r.value
        
        # In track, cross cross, along track values
        rVec = sat.orbit.r.value/np.linalg.norm(sat.orbit.r.value)
        vVec = sat.orbit.v.value/np.linalg.norm(sat.orbit.v.value)
        
        # Radial vector
        u = rVec
        
        # Cross Track vector
        w = np.cross(rVec, vVec)
        
        # along track vector
        v = np.cross(w,u)
        
        T = np.array([v, w, u])
        Tinv = np.linalg.inv(T)
        
        # Get magnitude, r
        r = np.linalg.norm([x_sat, y_sat, z_sat])

        # Get original direction vector
        dir_orig = np.array([x_sat, y_sat, z_sat])/r

        # Rotate into CAR Frame
        dir_orig = r*np.dot(T, dir_orig)
        x_sat, y_sat, z_sat = dir_orig[0:3]
 
        # Define the rotation axes for the four directions
        # rotation_axes = [[0, 1, 0], [0, -1, 0], [1, 0, 0], [-1, 0, 0]]
        rotation_axes = [[np.sqrt(2), np.sqrt(2), 0], [-np.sqrt(2), -np.sqrt(2), 0], [np.sqrt(2), -np.sqrt(2), 0], [-np.sqrt(2), np.sqrt(2), 0]] # sqrt(2)/2

        # Initialize list to store the new direction vectors
        dir_new_list = []

        # Loop over the four directions
        for axis in rotation_axes:
            # Calculate the change in position for this direction
            change = r*np.tan(np.radians(self.fov/2))
            # Calculate the perpendicular vector for this direction
            perp_vec = np.cross([x_sat, y_sat, z_sat], axis)
            # Normalize the perpendicular vector
            perp_vec = perp_vec/np.linalg.norm(perp_vec)
            # Apply the change to the original position to get the new position
            x_new = x_sat + change*perp_vec[0]
            y_new = y_sat + change*perp_vec[1]
            z_new = z_sat + change*perp_vec[2]
            # Normalize the new position to get the new direction vector
            dir_new = -np.array([x_new, y_new, z_new])/np.linalg.norm([x_new, y_new, z_new])
        
            # take the inverse of T and rotate back to ECI
            dir_new = r*np.dot(Tinv, dir_new)
            
            # Add the new direction vector to the list
            dir_new_list.append(dir_new)

        return np.array(dir_new_list)

    # Input: Earth data, projection vector
    # Output: Intersection point of projection vector with earth
    # Description: Uses basic sphere line intersection
    def sphere_line_intersection(self, sphere_center, sphere_radius, line_point, line_direction):
        # Unpack sphere parameters
        x0, y0, z0 = sphere_center
        r = sphere_radius
        
        # Unpack line parameters
        x1, y1, z1 = line_point
        dx, dy, dz = line_direction
        
        # Compute coefficients for the quadratic equation
        a = dx**2 + dy**2 + dz**2
        b = 2 * (dx * (x1 - x0) + dy * (y1 - y0) + dz * (z1 - z0))
        c = (x1 - x0)**2 + (y1 - y0)**2 + (z1 - z0)**2 - r**2
        
        # Compute discriminant
        discriminant = b**2 - 4 * a * c
        
        if discriminant < 0:
            # No intersection
            return None
        elif discriminant == 0:
            # One intersection
            t = -b / (2 * a)
            intersection_point = np.array([x1 + t * dx, y1 + t * dy, z1 + t * dz])
            return intersection_point
        else:
            # Two intersections
            t1 = (-b + np.sqrt(discriminant)) / (2 * a)
            t2 = (-b - np.sqrt(discriminant)) / (2 * a)
            intersection_point1 = np.array([x1 + t1 * dx, y1 + t1 * dy, z1 + t1 * dz])
            intersection_point2 = np.array([x1 + t2 * dx, y1 + t2 * dy, z1 + t2 * dz])
            
            # Calculate distances
            dist1 = np.linalg.norm(intersection_point1 - line_point)
            dist2 = np.linalg.norm(intersection_point2 - line_point)
            
            if dist1 < dist2:
                return intersection_point1
            else:
                return intersection_point2
            
    # Input: Target, Satellite
    # Output: True or False if the target is within the sensor's field of view
    # Will use 4 3D triangle, line intersection algorithms and 1 3D plane intersection
    def inFOV(self, sat, targ):

        # Get the target point
        l0 = targ.pos
        # Now choose another random point
        # So, because I am choosing 100* targPos dont need to worry about the backside of the FOV shape,
        # aka dont need to do a 3d plane - point intersection because 100 * targ.pos will always point away from origin.
        # May want to investigate this later, but for now works great
        l1 = targ.pos * 100

        # Count how many times the line intersects the 3d shape:
        count = 0

        # Get the projection box
        box = self.projBox
        # Do 4 triangle line intersections
        for i in range(4):
            # Get the triangle points
            p0 = sat.orbit.r.value
            p1 = box[i]
            p2 = box[(i+1)%4]

            # Count how many times the line intersects the triangle
            if self.triangle_line_intersection(p0, p1, p2, l0, l1):
                count += 1

        # If the count is odd, the target is in the FOV
        if count % 2 == 1:
            return True
        else:
            return False
        
    def triangle_line_intersection(self, p0, p1, p2, l0, l1):
        # Define the triangle vertices
        v0 = np.array(p0)
        v1 = np.array(p1)
        v2 = np.array(p2)

        # Define the line segment endpoints
        o = np.array(l0)
        d = np.array(l1) - np.array(l0)

        # Calculate edges and normal
        edge1 = v1 - v0
        edge2 = v2 - v0
        h = np.cross(d, edge2)
        a = np.dot(edge1, h)

        # If a is close to 0, then the line is parallel to the triangle
        if abs(a) < 1e-8:
            return False

        f = 1.0 / a
        s = o - v0
        u = f * np.dot(s, h)

        # Check if intersection is within the triangle
        if u < 0.0 or u > 1.0:
            return False

        q = np.cross(s, edge1)
        v = f * np.dot(d, q)

        if v < 0.0 or u + v > 1.0:
            return False

        # Calculate t to find out where the intersection point is on the line
        t = f * np.dot(edge2, q)

        if t >= 0.0 and t <= 1.0:
            return True
        else:
            return False
        
<<<<<<< HEAD
    
=======

        # Input: A satellite object, a bearings measurement, and the last ECI estimate of the target
    # # Output: A single raw ECI position, containing time and target position in ECI
    # def convert_from_bearings_to_ECI(self, sat, meas_sensor, prev_ECI):
    # # The goal is to compute the line that the bearings measurement makes with the satellite, then find the nearest point to that line with the previous ECI estimate
    # # This will be the new ECI estimate of the target

    #     # Get the data
    #     alpha, beta = meas_sensor[0], meas_sensor[1]

    #     # convert to radians
    #     alpha, beta = np.radians(alpha), np.radians(beta)

    #     # Convert satellite position to be in in-track, cross-track, radial
    #     rVec = sat.orbit.r.value/np.linalg.norm(sat.orbit.r.value)
    #     vVec = sat.orbit.v.value/np.linalg.norm(sat.orbit.v.value)
    #     w = np.cross(rVec, vVec) # Cross track vector
    #     T = np.array([vVec, w, rVec])
    #     Tinv = np.linalg.inv(T)

    #     # Get the target_vec_ECI:
    #     initial = np.array([0, 0, -1])
    #     # R2 rotation about y axis, with angle alpha
    #     R2 = np.array([[np.cos(-alpha), 0, np.sin(-alpha)], [0, 1, 0], [-np.sin(-alpha), 0, np.cos(-alpha)]])
    #     # R1 rotation about x axis, with angle beta
    #     R1 = np.array([[1, 0, 0], [0, np.cos(-beta), -np.sin(-beta)], [0, np.sin(-beta), np.cos(-beta)]])
    #     # Rotate the initial vector
    #     targ_vec_sens = np.dot(R1, np.dot(R2, initial))

    #     # Rotate the vector back into ECI
    #     targ_vec_ECI = np.dot(Tinv, targ_vec_sens) # This is the line that points to the target from the satellite!

    #     # Now find the closest point on this line to the previous ECI estimate
    #     # This is the new ECI estimate
    #     x_sat, y_sat, z_sat = sat.orbit.r.value
    #     x_prev, y_prev, z_prev = prev_ECI

    #     # Find the closest point on the line to the previous ECI estimate
    #     # This is the new ECI estimate
    #     new_ECI = self.nearest_point_on_line([x_sat, y_sat, z_sat], targ_vec_ECI, [x_prev, y_prev, z_prev])

    #     # print("Bearings Only Estimate: ", new_ECI)

    #     return new_ECI
>>>>>>> dc4b83ce
<|MERGE_RESOLUTION|>--- conflicted
+++ resolved
@@ -51,110 +51,6 @@
 
         return np.array([in_track_meas, cross_track_meas])
     
-<<<<<<< HEAD
-
-    # Input: A satellite object and a ECI measurement of a target.
-    # Output: A BEARINGS ONLY estimate from the satellite.
-    # Order is [in-track, cross-track]
-    def convert_to_bearings(self, sat, meas_ECI):
-        # Just call convert_to_range_bearings and return the first two values
-        return self.convert_to_range_bearings(sat, meas_ECI)[0:2]
-
-    # Input: A satellite object and a ECI measurement of a target.
-    # Output: A bearings and range estimate from the satellite.
-    # Order is [in-track, cross-track, range]
-    def convert_to_range_bearings(self, sat, meas_ECI):
-
-        # Get the frame transformation:
-        rVec = sat.orbit.r.value/np.linalg.norm(sat.orbit.r.value)
-        vVec = sat.orbit.v.value/np.linalg.norm(sat.orbit.v.value)
-        w = np.cross(rVec, vVec)
-        T = np.array([vVec, w, rVec]) # From ECI to sensor
-
-        # Rotate the satellite into Sensor frame:
-        x_sat_sens, y_sat_sens, z_sat_sens = np.dot(T, sat.orbit.r.value)
-
-        # Rotate the measurement into the Sensor frame:
-        x_targ_sens, y_targ_sens, z_targ_sens = np.dot(T, np.array(meas_ECI))
-
-        # To get the cross track and in track angles, use the dot product
-        # theta = arccos((a dot b) / (||a|| ||b||))
-
-        # Use vectors of sat - earth and sat - target and then manually do sign check based on geometry.
-
-        # Create a line from satellite to the center of Earth:
-        satVec = np.array([x_sat_sens, y_sat_sens, z_sat_sens]) # sat - earth
-
-        # Now get the in-track comoonent:
-        targVec_inTrack = np.array(satVec - [x_targ_sens, 0, z_targ_sens]) # sat - target
-        # Now use dot product rule
-        in_track_angle = np.arccos(np.dot(targVec_inTrack, satVec)/(np.linalg.norm(targVec_inTrack)*np.linalg.norm(satVec)))
-
-        # If targVec_inTrack is negative, switch
-        in_track_angle = sp.Piecewise((in_track_angle, x_targ_sens >= 0), (-in_track_angle, x_targ_sens < 0))
-
-        # Now get the cross-track component:
-        targVec_crossTrack = np.array(satVec - [0, y_targ_sens, z_targ_sens]) # sat - target
-        # Now use dot product rule
-        cross_track_angle = np.arccos(np.dot(targVec_crossTrack, satVec)/(np.linalg.norm(targVec_crossTrack)*np.linalg.norm(satVec)))
-
-        # If targVec_crossTrack is negative, switch
-        cross_track_angle = sp.Piecewise((cross_track_angle, y_targ_sens <= 0), (-cross_track_angle, y_targ_sens > 0))
-
-        # Convert to degrees:
-        in_track_angle = in_track_angle*180/np.pi
-        cross_track_angle = cross_track_angle*180/np.pi
-
-        # Finally calculate the range
-        range_est = np.linalg.norm(sat.orbit.r.value - meas_ECI)
-
-        return np.array([in_track_angle, cross_track_angle, range_est])
-
-
-    # Input: A satellite object, a bearings measurement, and the last ECI estimate of the target
-    # Output: A single raw ECI position, containing time and target position in ECI
-    def convert_from_bearings_to_ECI(self, sat, meas_sensor):
-        return
-
-    # Input: A satellite object and a bearings and range measurement
-    # Output: A single raw ECI position, containing time and target position in ECI
-    def convert_from_range_bearings_to_ECI(self, sat, meas_sensor):
-
-        # Get the data
-        alpha, beta, range = meas_sensor[0], meas_sensor[1], meas_sensor[2]
-
-        # convert to radians
-        alpha, beta = np.radians(alpha), np.radians(beta)
-
-        # Convert satellite position to be in in-track, cross-track, radial
-        rVec = sat.orbit.r.value/np.linalg.norm(sat.orbit.r.value)
-        vVec = sat.orbit.v.value/np.linalg.norm(sat.orbit.v.value)
-        w = np.cross(rVec, vVec) # Cross track vector
-        T = np.array([vVec, w, rVec])
-        Tinv = np.linalg.inv(T)
-
-        # Start at the satellite position with a vector (0, 0, -1)
-        # This is the direction vector of where the satellite points
-        # Then rotate this vector by the bearings to get a sensor frame vector pointing to the target
-        # Then rotate this vector back to ECI
-        # And apply the range manitude ot this vector in ECI
-        # This will give the ECI position of the target
-
-        initial = np.array([0, 0, -1])
-        # R2 rotation about y axis, with angle alpha
-        R2 = np.array([[np.cos(-alpha), 0, np.sin(-alpha)], [0, 1, 0], [-np.sin(-alpha), 0, np.cos(-alpha)]])
-        # R1 rotation about x axis, with angle beta
-        R1 = np.array([[1, 0, 0], [0, np.cos(-beta), -np.sin(-beta)], [0, np.sin(-beta), np.cos(-beta)]])
-        # Rotate the initial vector
-        targ_vec_sens = np.dot(R1, np.dot(R2, initial))
-
-        # Rotate the vector back into ECI
-        targ_vec_ECI = np.dot(Tinv, targ_vec_sens)
-
-        x_targ_eci, y_targ_eci, z_targ_eci = range*targ_vec_ECI[0:3] + sat.orbit.r.value
-
-        return np.array([x_targ_eci, y_targ_eci, z_targ_eci])
-=======
 
     def normalize(self, vec):
         return vec / jnp.linalg.norm(vec)
@@ -241,7 +137,6 @@
         nearest_point = P0 + t * d
         
         return nearest_point
->>>>>>> dc4b83ce
 
     # Input: A satellite object
     # Output: The 4 xyz points of the projection box, based on FOV and sat position
@@ -453,9 +348,6 @@
         else:
             return False
         
-<<<<<<< HEAD
-    
-=======
 
         # Input: A satellite object, a bearings measurement, and the last ECI estimate of the target
     # # Output: A single raw ECI position, containing time and target position in ECI
@@ -499,5 +391,4 @@
 
     #     # print("Bearings Only Estimate: ", new_ECI)
 
-    #     return new_ECI
->>>>>>> dc4b83ce
+    #     return new_ECI