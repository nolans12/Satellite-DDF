--- conflicted
+++ resolved
@@ -52,145 +52,94 @@
 
         return np.array([in_track_meas, cross_track_meas])
     
-<<<<<<< HEAD
-
-    def normalize(self, vec):
-        return vec / jnp.linalg.norm(vec)
-
-
-    def transform_eci_to_bearings(self, sat, meas_ECI):
-        rVec = self.normalize(jnp.array(sat.orbit.r.value))
-        vVec = self.normalize(jnp.array(sat.orbit.v.value))
-        wVec = self.normalize(jnp.cross(sat.orbit.r.value, sat.orbit.v.value))
-
-        # Create the transformation matrix T
-        T = jnp.stack([vVec.T, wVec.T, rVec.T])
+
+    # Input: A satellite object and a ECI measurement of a target.
+    # Output: A BEARINGS ONLY estimate from the satellite.
+    # Order is [in-track, cross-track]
+    def convert_to_bearings(self, sat, meas_ECI):
+        # Just call convert_to_range_bearings and return the first two values
+        return self.convert_to_range_bearings(sat, meas_ECI)[0:2]
+
+    # Input: A satellite object and a ECI measurement of a target.
+    # Output: A bearings and range estimate from the satellite.
+    # Order is [in-track, cross-track, range]
+    def convert_to_range_bearings(self, sat, meas_ECI):
+
+        # Get the frame transformation:
+        rVec = sat.orbit.r.value/np.linalg.norm(sat.orbit.r.value)
+        vVec = sat.orbit.v.value/np.linalg.norm(sat.orbit.v.value)
+        w = np.cross(rVec, vVec)
+        T = np.array([vVec, w, rVec]) # From ECI to sensor
 
         # Rotate the satellite into Sensor frame:
-        sat_pos = jnp.array(sat.orbit.r.value)
-        x_sat_sens, y_sat_sens, z_sat_sens = T @ sat_pos
+        x_sat_sens, y_sat_sens, z_sat_sens = np.dot(T, sat.orbit.r.value)
 
         # Rotate the measurement into the Sensor frame:
-        x, y, z = meas_ECI
-        meas_ECI_sym = jnp.array([x, y, z])
-        x_targ_sens, y_targ_sens, z_targ_sens = T @ meas_ECI_sym
+        x_targ_sens, y_targ_sens, z_targ_sens = np.dot(T, np.array(meas_ECI))
+
+        # To get the cross track and in track angles, use the dot product
+        # theta = arccos((a dot b) / (||a|| ||b||))
+
+        # Use vectors of sat - earth and sat - target and then manually do sign check based on geometry.
 
         # Create a line from satellite to the center of Earth:
-        satVec = jnp.array([x_sat_sens, y_sat_sens, z_sat_sens])  # sat - earth
-
-        # Now get the in-track component:
-        targVec_inTrack = satVec - jnp.array([x_targ_sens, 0, z_targ_sens])  # sat - target
-        in_track_angle = jnp.arctan2(jnp.linalg.norm(jnp.cross(targVec_inTrack, satVec)), jnp.dot(targVec_inTrack, satVec))
-=======
-    # Input: A satellite object and a target ECI position
-    # Output: The in-track and cross-track angles between the satellite and target
-    def convert_to_bearings(self, sat, meas_ECI):
-        # Define symbolic variables
-        x, y, z = sp.symbols('x y z')
-
-        # Convert sat.orbit.r.value and sat.orbit.v.value to sympy Matrix
-        rVec = sp.Matrix(sat.orbit.r.value) / sp.sqrt(sum(sat.orbit.r.value**2))
-        vVec = sp.Matrix(sat.orbit.v.value) / sp.sqrt(sum(sat.orbit.v.value**2))
-        w = sp.Matrix(np.cross(sat.orbit.r.value, sat.orbit.v.value)) / sp.sqrt(sum(np.cross(sat.orbit.r.value, sat.orbit.v.value)**2))
-        
-        # Create the transformation matrix T
-        T = sp.Matrix([vVec.T, w.T, rVec.T])  # Transpose to align vectors as columns
-
-        # Rotate the satellite into Sensor frame:
-        sat_pos = sp.Matrix(sat.orbit.r.value)
-        x_sat_sens, y_sat_sens, z_sat_sens = T * sat_pos
-
-        # Rotate the measurement into the Sensor frame:
-        meas_ECI_sym = sp.Matrix([x, y, z])
-        x_targ_sens, y_targ_sens, z_targ_sens = T * meas_ECI_sym
-
-        # Create a line from satellite to the center of Earth:
-        satVec = sp.Matrix([x_sat_sens, y_sat_sens, z_sat_sens])  # sat - earth
-
-        # Now get the in-track component:
-        targVec_inTrack = satVec - sp.Matrix([x_targ_sens, 0, z_targ_sens])  # sat - target
-        in_track_angle = sp.acos(targVec_inTrack.dot(satVec) / (targVec_inTrack.norm() * satVec.norm()))
->>>>>>> cead9f0a
+        satVec = np.array([x_sat_sens, y_sat_sens, z_sat_sens]) # sat - earth
+
+        # Now get the in-track comoonent:
+        targVec_inTrack = np.array(satVec - [x_targ_sens, 0, z_targ_sens]) # sat - target
+        # Now use dot product rule
+        in_track_angle = np.arccos(np.dot(targVec_inTrack, satVec)/(np.linalg.norm(targVec_inTrack)*np.linalg.norm(satVec)))
 
         # If targVec_inTrack is negative, switch
         in_track_angle = sp.Piecewise((in_track_angle, x_targ_sens >= 0), (-in_track_angle, x_targ_sens < 0))
 
         # Now get the cross-track component:
-<<<<<<< HEAD
-        targVec_crossTrack = satVec - jnp.array([0, y_targ_sens, z_targ_sens])  # sat - target
-        cross_track_angle = jnp.arctan2(jnp.linalg.norm(jnp.cross(targVec_crossTrack, satVec)), jnp.dot(targVec_crossTrack, satVec))
-=======
-        targVec_crossTrack = satVec - sp.Matrix([0, y_targ_sens, z_targ_sens])  # sat - target
-        cross_track_angle = sp.acos(targVec_crossTrack.dot(satVec) / (targVec_crossTrack.norm() * satVec.norm()))
->>>>>>> cead9f0a
+        targVec_crossTrack = np.array(satVec - [0, y_targ_sens, z_targ_sens]) # sat - target
+        # Now use dot product rule
+        cross_track_angle = np.arccos(np.dot(targVec_crossTrack, satVec)/(np.linalg.norm(targVec_crossTrack)*np.linalg.norm(satVec)))
 
         # If targVec_crossTrack is negative, switch
         cross_track_angle = sp.Piecewise((cross_track_angle, y_targ_sens <= 0), (-cross_track_angle, y_targ_sens > 0))
 
         # Convert to degrees:
-<<<<<<< HEAD
-        in_track_angle_deg = in_track_angle * 180 / jnp.pi
-        cross_track_angle_deg = cross_track_angle * 180 / jnp.pi
-
-        return jnp.array([in_track_angle_deg, cross_track_angle_deg])
-      
-
-    # Input: A satellite object and a targets ECI position, in the form of [x, y, z]
-    # Output: The in-track and cross-track angles between the satellite and target
-    def convert_to_bearings(self, sat, meas_ECI):
-        sensor_measurement = self.transform_eci_to_bearings(sat, meas_ECI)
-=======
-        in_track_angle_deg = in_track_angle * 180 / sp.pi
-        cross_track_angle_deg = cross_track_angle * 180 / sp.pi
-
-        # now apply the symbolic variables x, y, z
-        in_track_angle_deg = in_track_angle_deg.subs({x: meas_ECI[0], y: meas_ECI[1], z: meas_ECI[2]})
-        cross_track_angle_deg = cross_track_angle_deg.subs({x: meas_ECI[0], y: meas_ECI[1], z: meas_ECI[2]})
-
-        # if any of them are imaginary, return 0
-        if in_track_angle_deg.is_imaginary:
-            in_track_angle_deg = 0
-        if cross_track_angle_deg.is_imaginary:
-            cross_track_angle_deg = 0
-
-        # return as floats
-        return float(in_track_angle_deg), float(cross_track_angle_deg)
-    
+        in_track_angle = in_track_angle*180/np.pi
+        cross_track_angle = cross_track_angle*180/np.pi
+
+        # Finally calculate the range
+        range_est = np.linalg.norm(sat.orbit.r.value - meas_ECI)
+
+        return np.array([in_track_angle, cross_track_angle, range_est])
+
+
     # Input: A satellite object, a bearings measurement, and the last ECI estimate of the target
     # Output: A single raw ECI position, containing time and target position in ECI
-    def convert_from_bearings_to_ECI(self, sat, meas_sensor, prev_ECI):
-    # The goal is to compute the line that the bearings measurement makes with the satellite, then find the nearest point to that line with the previous ECI estimate
-    # This will be the new ECI estimate of the target
+    def convert_from_bearings_to_ECI(self, sat, meas_sensor):
+        return
+
+    # Input: A satellite object and a bearings and range measurement
+    # Output: A single raw ECI position, containing time and target position in ECI
+    def convert_from_range_bearings_to_ECI(self, sat, meas_sensor):
 
         # Get the data
-        alpha, beta = meas_sensor[0], meas_sensor[1]
->>>>>>> cead9f0a
-
-        return float(sensor_measurement[0]), float(sensor_measurement[1])
-
-    # Input: A satellite object and a x, vx, y, vy, z, vz measurement
-    # Output: The jacobian matrix H used in a kalman filter for the sensor
-    def jacobian_ECI_to_bearings(self, sat, meas_ECI_full):
-        # Calculate the Jacobian
-        # jacobian = jax.jacfwd(lambda x: self.transform(sat, x))(jnp.array([meas_ECI_full[0], meas_ECI_full[2], meas_ECI_full[4]]))
-        jacobian = jax.jacfwd(lambda x: self.transform_eci_to_bearings(sat, x))(jnp.array([meas_ECI_full[0], meas_ECI_full[2], meas_ECI_full[4]]))
-
-<<<<<<< HEAD
-        # Initialize a new Jacobian matrix with zeros
-        new_jacobian = jnp.zeros((2, 6))
-
-        # Populate the new Jacobian matrix
-        for i in range(3):  # Original Jacobian has 3 columns
-            new_jacobian = new_jacobian.at[:, 2 * i].set(jacobian[:, i])
-
-        return new_jacobian
-
-    # Input: A point P0 on the line, a direction vector d, and a point P
-    # Output: The nearest point on the line to P
-    def nearest_point_on_line(self, P0, d, P):
-
-=======
-        # Get the target_vec_ECI:
+        alpha, beta, range = meas_sensor[0], meas_sensor[1], meas_sensor[2]
+
+        # convert to radians
+        alpha, beta = np.radians(alpha), np.radians(beta)
+
+        # Convert satellite position to be in in-track, cross-track, radial
+        rVec = sat.orbit.r.value/np.linalg.norm(sat.orbit.r.value)
+        vVec = sat.orbit.v.value/np.linalg.norm(sat.orbit.v.value)
+        w = np.cross(rVec, vVec) # Cross track vector
+        T = np.array([vVec, w, rVec])
+        Tinv = np.linalg.inv(T)
+
+        # Start at the satellite position with a vector (0, 0, -1)
+        # This is the direction vector of where the satellite points
+        # Then rotate this vector by the bearings to get a sensor frame vector pointing to the target
+        # Then rotate this vector back to ECI
+        # And apply the range manitude ot this vector in ECI
+        # This will give the ECI position of the target
+
         initial = np.array([0, 0, -1])
         # R2 rotation about y axis, with angle alpha
         R2 = np.array([[np.cos(-alpha), 0, np.sin(-alpha)], [0, 1, 0], [-np.sin(-alpha), 0, np.cos(-alpha)]])
@@ -200,104 +149,11 @@
         targ_vec_sens = np.dot(R1, np.dot(R2, initial))
 
         # Rotate the vector back into ECI
-        targ_vec_ECI = np.dot(Tinv, targ_vec_sens) # This is the line that points to the target from the satellite!
-
-        # Now find the closest point on this line to the previous ECI estimate
-        # This is the new ECI estimate
-        x_sat, y_sat, z_sat = sat.orbit.r.value
-        x_prev, y_prev, z_prev = prev_ECI
-
-        # Find the closest point on the line to the previous ECI estimate
-        # This is the new ECI estimate
-        new_ECI = self.nearest_point_on_line([x_sat, y_sat, z_sat], targ_vec_ECI, [x_prev, y_prev, z_prev])
-
-        # print("Bearings Only Estimate: ", new_ECI)
-
-        return new_ECI
-
-
-    # Input: A satellite object and a x, vx, y, vy, z, vz measurement
-    # Output: The jacobian matrix H used in a kalman filter for the sensor
-    def jacobian_ECI_to_bearings(self, sat, meas_ECI):
-        # Define symbolic variables
-        x, y, z = sp.symbols('x y z')
-
-        # Convert sat.orbit.r.value and sat.orbit.v.value to sympy Matrix
-        rVec = sp.Matrix(sat.orbit.r.value) / sp.sqrt(sum(sat.orbit.r.value**2))
-        vVec = sp.Matrix(sat.orbit.v.value) / sp.sqrt(sum(sat.orbit.v.value**2))
-        w = sp.Matrix(np.cross(sat.orbit.r.value, sat.orbit.v.value)) / sp.sqrt(sum(np.cross(sat.orbit.r.value, sat.orbit.v.value)**2))
-        
-        # Create the transformation matrix T
-        T = sp.Matrix([vVec.T, w.T, rVec.T])  # Transpose to align vectors as columns
-
-        # Rotate the satellite into Sensor frame:
-        sat_pos = sp.Matrix(sat.orbit.r.value)
-        x_sat_sens, y_sat_sens, z_sat_sens = T * sat_pos
-
-        # Rotate the measurement into the Sensor frame:
-        meas_ECI_sym = sp.Matrix([x, y, z])
-        x_targ_sens, y_targ_sens, z_targ_sens = T * meas_ECI_sym
-
-        # Create a line from satellite to the center of Earth:
-        satVec = sp.Matrix([x_sat_sens, y_sat_sens, z_sat_sens])  # sat - earth
-
-        # Now get the in-track component:
-        targVec_inTrack = satVec - sp.Matrix([x_targ_sens, 0, z_targ_sens])  # sat - target
-        in_track_angle = sp.acos(targVec_inTrack.dot(satVec) / (targVec_inTrack.norm() * satVec.norm()))
-
-        # If targVec_inTrack is negative, switch
-        in_track_angle = sp.Piecewise((in_track_angle, x_targ_sens >= 0), (-in_track_angle, x_targ_sens < 0))
-
-        # Now get the cross-track component:
-        targVec_crossTrack = satVec - sp.Matrix([0, y_targ_sens, z_targ_sens])  # sat - target
-        cross_track_angle = sp.acos(targVec_crossTrack.dot(satVec) / (targVec_crossTrack.norm() * satVec.norm()))
-
-        # If targVec_crossTrack is negative, switch
-        cross_track_angle = sp.Piecewise((cross_track_angle, y_targ_sens <= 0), (-cross_track_angle, y_targ_sens > 0))
-
-        # Convert to degrees:
-        in_track_angle_deg = in_track_angle * 180 / sp.pi
-        cross_track_angle_deg = cross_track_angle * 180 / sp.pi
-
-        # Define the variables vector
-        vars = sp.Matrix([x, y, z])
-
-        # Define the measurement vector
-        meas = sp.Matrix([in_track_angle_deg, cross_track_angle_deg])
-
-        # Compute the Jacobian matrix
-        H = meas.jacobian(vars)
-
-        # Substitute values into the Jacobian matrix
-        H_sp = H.subs({x: meas_ECI[0], y: meas_ECI[2], z: meas_ECI[4]})
-
-        # Evaluate the symbolic expression to get numeric values
-        H_sp_eval = H_sp.evalf()
-
-        # Convert SymPy expression to NumPy function
-        H_func = lambdify((x, y, z), H, 'numpy')
-
-        # Evaluate the NumPy function to get the Jacobian matrix as NumPy array
-        H_np = H_func(meas_ECI[0], meas_ECI[2], meas_ECI[4])
-
-        return H_np
-
-    # Input: A point P0 on the line, a direction vector d, and a point P
-    # Output: The nearest point on the line to P
-    def nearest_point_on_line(self, P0, d, P):
-
->>>>>>> cead9f0a
-        P0 = np.array(P0)
-        d = np.array(d)
-        P = np.array(P)
-        
-        # Calculate the parameter t
-        t = np.dot(P - P0, d) / np.dot(d, d)
-        
-        # Calculate the nearest point on the line
-        nearest_point = P0 + t * d
-        
-        return nearest_point
+        targ_vec_ECI = np.dot(Tinv, targ_vec_sens)
+
+        x_targ_eci, y_targ_eci, z_targ_eci = range*targ_vec_ECI[0:3] + sat.orbit.r.value
+
+        return np.array([x_targ_eci, y_targ_eci, z_targ_eci])
 
     # Input: A satellite object
     # Output: The 4 xyz points of the projection box, based on FOV and sat position
@@ -509,140 +365,4 @@
         else:
             return False
         
-<<<<<<< HEAD
-
-        # Input: A satellite object, a bearings measurement, and the last ECI estimate of the target
-    # # Output: A single raw ECI position, containing time and target position in ECI
-    # def convert_from_bearings_to_ECI(self, sat, meas_sensor, prev_ECI):
-    # # The goal is to compute the line that the bearings measurement makes with the satellite, then find the nearest point to that line with the previous ECI estimate
-    # # This will be the new ECI estimate of the target
-
-    #     # Get the data
-    #     alpha, beta = meas_sensor[0], meas_sensor[1]
-=======
-    
-    # # ARCHIVE: RANGE SENSOR STUFF:
-    #  # Input: A satellite object and a ECI measurement of a target.
-    # # Output: A bearings and range estimate from the satellite.
-    # # Order is [in-track, cross-track, range]
-    # def convert_to_range_bearings(self, sat, meas_ECI):
-
-    #     # Get the frame transformation:
-    #     rVec = sat.orbit.r.value/np.linalg.norm(sat.orbit.r.value)
-    #     vVec = sat.orbit.v.value/np.linalg.norm(sat.orbit.v.value)
-    #     w = np.cross(rVec, vVec)
-    #     T = np.array([vVec, w, rVec]) # From ECI to sensor
-
-    #     # Rotate the satellite into Sensor frame:
-    #     x_sat_sens, y_sat_sens, z_sat_sens = np.dot(T, sat.orbit.r.value)
-
-    #     # Rotate the measurement into the Sensor frame:
-    #     x_targ_sens, y_targ_sens, z_targ_sens = np.dot(T, np.array(meas_ECI))
-
-    #     # To get the cross track and in track angles, use the dot product
-    #     # theta = arccos((a dot b) / (||a|| ||b||))
-
-    #     # Use vectors of sat - earth and sat - target and then manually do sign check based on geometry.
-
-    #     # Create a line from satellite to the center of Earth:
-    #     satVec = np.array([x_sat_sens, y_sat_sens, z_sat_sens]) # sat - earth
-
-    #     # Now get the in-track comoonent:
-    #     targVec_inTrack = np.array(satVec - [x_targ_sens, 0, z_targ_sens]) # sat - target
-    #     # Now use dot product rule
-    #     in_track_angle = np.arccos(np.dot(targVec_inTrack, satVec)/(np.linalg.norm(targVec_inTrack)*np.linalg.norm(satVec)))
-    #     # print("Truth: ", in_track_angle)
-
-    #     # try simplified version:
-    #     # theta = np.arccos(1000/np.linalg.norm(np.array([x_targ_sens, 0, 1000])))
-    #     # theta = np.arccos(targVec_inTrack[2]*np.linalg.norm(satVec)/(np.linalg.norm(targVec_inTrack)*np.linalg.norm(satVec)))
-    #     # theta = np.arccos(targVec_inTrack[2]/(np.linalg.norm(targVec_inTrack)))
-    #     # simplify even more:
-    #     # theta = np.arccos((np.linalg.norm(sat.orbit.r.value) - (T[2][0]*meas_ECI[0] + T[2][1]*meas_ECI[1] + T[2][2]*meas_ECI[2]))/np.linalg.norm(targVec_inTrack))
-    #     # print("Theta: ", theta)
-    #     # print("In Track Angle: ", in_track_angle)
-
-    #     # If targVec_inTrack is negative, switch
-    #     if x_targ_sens < 0:
-    #         in_track_angle = -in_track_angle
-
-    #     # Now get the cross-track component:
-    #     targVec_crossTrack = np.array(satVec - [0, y_targ_sens, z_targ_sens]) # sat - target
-    #     # Now use dot product rule
-    #     cross_track_angle = np.arccos(np.dot(targVec_crossTrack, satVec)/(np.linalg.norm(targVec_crossTrack)*np.linalg.norm(satVec)))
-
-    #     # If targVec_crossTrack is negative, switch
-    #     if y_targ_sens > 0:
-    #         cross_track_angle = -cross_track_angle
-
-    #     # Convert to degrees:
-    #     in_track_angle = in_track_angle*180/np.pi
-    #     cross_track_angle = cross_track_angle*180/np.pi
-
-    #     # Finally calculate the range
-    #     range_est = np.linalg.norm(sat.orbit.r.value - meas_ECI)
-
-    #     return np.array([in_track_angle, cross_track_angle, range_est])
-    
-    # # Input: A satellite object and a bearings and range measurement
-    # # Output: A single raw ECI position, containing time and target position in ECI
-    # def convert_from_range_bearings_to_ECI(self, sat, meas_sensor):
-
-    #     # Get the data
-    #     alpha, beta, range = meas_sensor[0], meas_sensor[1], meas_sensor[2]
->>>>>>> cead9f0a
-
-    #     # convert to radians
-    #     alpha, beta = np.radians(alpha), np.radians(beta)
-
-    #     # Convert satellite position to be in in-track, cross-track, radial
-    #     rVec = sat.orbit.r.value/np.linalg.norm(sat.orbit.r.value)
-    #     vVec = sat.orbit.v.value/np.linalg.norm(sat.orbit.v.value)
-    #     w = np.cross(rVec, vVec) # Cross track vector
-    #     T = np.array([vVec, w, rVec])
-    #     Tinv = np.linalg.inv(T)
-
-<<<<<<< HEAD
-    #     # Get the target_vec_ECI:
-=======
-    #     # Start at the satellite position with a vector (0, 0, -1)
-    #     # This is the direction vector of where the satellite points
-    #     # Then rotate this vector by the bearings to get a sensor frame vector pointing to the target
-    #     # Then rotate this vector back to ECI
-    #     # And apply the range manitude ot this vector in ECI
-    #     # This will give the ECI position of the target
-
->>>>>>> cead9f0a
-    #     initial = np.array([0, 0, -1])
-    #     # R2 rotation about y axis, with angle alpha
-    #     R2 = np.array([[np.cos(-alpha), 0, np.sin(-alpha)], [0, 1, 0], [-np.sin(-alpha), 0, np.cos(-alpha)]])
-    #     # R1 rotation about x axis, with angle beta
-    #     R1 = np.array([[1, 0, 0], [0, np.cos(-beta), -np.sin(-beta)], [0, np.sin(-beta), np.cos(-beta)]])
-    #     # Rotate the initial vector
-    #     targ_vec_sens = np.dot(R1, np.dot(R2, initial))
-
-    #     # Rotate the vector back into ECI
-<<<<<<< HEAD
-    #     targ_vec_ECI = np.dot(Tinv, targ_vec_sens) # This is the line that points to the target from the satellite!
-
-    #     # Now find the closest point on this line to the previous ECI estimate
-    #     # This is the new ECI estimate
-    #     x_sat, y_sat, z_sat = sat.orbit.r.value
-    #     x_prev, y_prev, z_prev = prev_ECI
-
-    #     # Find the closest point on the line to the previous ECI estimate
-    #     # This is the new ECI estimate
-    #     new_ECI = self.nearest_point_on_line([x_sat, y_sat, z_sat], targ_vec_ECI, [x_prev, y_prev, z_prev])
-
-    #     # print("Bearings Only Estimate: ", new_ECI)
-
-    #     return new_ECI
-=======
-    #     targ_vec_ECI = np.dot(Tinv, targ_vec_sens)
-
-    #     x_targ_eci, y_targ_eci, z_targ_eci = range*targ_vec_ECI[0:3] + sat.orbit.r.value
-
-    #     # print("Range Estimate: ", [x_targ_eci, y_targ_eci, z_targ_eci])
-
-    #     return np.array([x_targ_eci, y_targ_eci, z_targ_eci])
->>>>>>> cead9f0a
+    